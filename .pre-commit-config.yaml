default_language_version:
  python: python3.10

repos:
  - repo: local

    hooks:
      - id: ruff
        name: Ruff
        entry: poetry run ruff check
        language: system
        types: [ python ]
        args: [ "--fix", "--config=config/.ruff.toml" ]
<<<<<<< HEAD
        exclude: ^tests/.*$
=======
        exclude: ^tests/|^docs/
>>>>>>> 0e6b6ae6

      - id: black
        name: Black
        entry: poetry run black
        language: system
        types: [ python ]
        args: [ "--line-length", "120" ]

      - id: mypy
        name: Mypy
        entry: poetry run mypy
        language: system
        types: [ python ]
        args: [ '--config-file', 'config/mypy.ini' ]

      - id: bandit
        name: Bandit
        entry: poetry run bandit
        language: system
        types: [ python ]
        args: [ '--config', 'config/bandit.yml', '--severity-level', 'medium' ]

      - id: pytest
        name: Pytest
        entry: poetry run pytest
        language: system
        types: [ python ]
        pass_filenames: false
        args: [ '--rootdir', '.', '-c', 'config/pytest.ini' ]<|MERGE_RESOLUTION|>--- conflicted
+++ resolved
@@ -11,11 +11,7 @@
         language: system
         types: [ python ]
         args: [ "--fix", "--config=config/.ruff.toml" ]
-<<<<<<< HEAD
-        exclude: ^tests/.*$
-=======
         exclude: ^tests/|^docs/
->>>>>>> 0e6b6ae6
 
       - id: black
         name: Black
