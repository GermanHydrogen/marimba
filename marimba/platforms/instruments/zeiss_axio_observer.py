--- conflicted
+++ resolved
@@ -39,29 +39,18 @@
 
 
 class ZeissAxioObserver(Instrument):
-<<<<<<< HEAD
-
     def __init__(self, instrument_path: str, collection_config: dict, instrument_config: dict):
 
 
         self.instrument_path = instrument_path
         self.collection_config = collection_config
         self.instrument_config = instrument_config
-
         # # Get info from config
         # image_set_header = config.get("image-set-header")
         # self.platform = image_set_header.get("image-platform")
         # self.sensor = image_set_header.get("image-sensor")
         # self.filetype = image_set_header.get("image-acquisition")
         self.filetypes = ["czi"]
-=======
-    def __init__(self, config: dict):
-        # Get info from config
-        image_set_header = config.get("image-set-header")
-        self.platform = image_set_header.get("image-platform")
-        self.sensor = image_set_header.get("image-sensor")
-        self.filetype = image_set_header.get("image-acquisition")
->>>>>>> f0cf72cb
 
         self.strain_list_df = pd.read_pickle("data/anacc_strain_list.pkl")
         self.cs_code_list = self.strain_list_df["CS Number"].str.replace("-", "", 1).str.replace("/", "-").unique()
@@ -133,7 +122,6 @@
         else:
             return directory_path
 
-<<<<<<< HEAD
     # def is_target_rename_directory(self, directory_path: str) -> bool:
     #
     #     # Check directory is bottom-level and has no subdirectories within it
@@ -155,76 +143,6 @@
     #     else:
     #         logging.debug(f"Directory path does not contain any CZI files")
     #         return False
-=======
-    def is_target_rename_directory(self, directory_path: str) -> bool:
-        # Check directory is bottom-level and has no subdirectories within it
-        self.logger.debug(f"Checking directory path is a bottom-level directory...")
-        subdirectory_list = [f.path for f in os.scandir(directory_path) if f.is_dir()]
-        if len(subdirectory_list) > 0:
-            self.logger.debug(f"Directory path is not a bottom-level directory")
-            return False
-        else:
-            self.logger.debug(f"Directory path is a bottom-level directory!")
-
-        # Check at least one CZI file exists in directory
-        self.logger.debug(f"Checking CZI files exist in bottom-level directory...")
-        for filename in os.listdir(directory_path):
-            if filename.lower().endswith(self.filetype):
-                self.logger.debug(f"Found CZI files in bottom-level directory!")
-                self.logger.info(f"Renaming files in directory {directory_path}...")
-                return True
-        else:
-            self.logger.debug(f"Directory path does not contain any CZI files")
-            return False
-
-    def get_manual_metadata_fields(self) -> bool:
-        # TODO: Get fields from directory name and confirm with user. Regex for directory name.
-
-        # Request the strain identifier
-        strain_identifier = typer.prompt("Please enter ANACC strain identifier (e.g. CS422)")
-        if not self.is_strain_identifier_correct(strain_identifier):
-            return False
-
-        # Request the imaging system identifier
-        prompt = "Please enter imaging system identifier:"
-        prompt = prompt + "\n    Available options:\n"
-        for key, value in self.imaging_systems.items():
-            prompt = prompt + f"\t{key} - {value}\n"
-        imaging_system_identifier = typer.prompt(prompt)
-        if not self.is_imaging_system_correct(imaging_system_identifier):
-            return False
-
-        # Request the contrast setting identifier
-        prompt = "Please enter contrast setting identifier:"
-        prompt = prompt + "\n    Available options:\n"
-        for key, value in self.contrast_settings.items():
-            prompt = prompt + f"\t{key} - {value}\n"
-        contrast_identifier = typer.prompt(prompt)
-        if not self.is_contrast_identifier_correct(contrast_identifier):
-            return False
-
-        # Request the biological stain identifier
-        prompt = "Please enter biological stain identifier if used:"
-        prompt = prompt + "\n    Available options:\n"
-        for key, value in self.biological_stains.items():
-            prompt = prompt + f"\t{key} - {value}\n"
-        biological_stain_identifier = typer.prompt(prompt)
-        biological_stain_identifier = self.check_biological_stain_identifier(biological_stain_identifier)
-        if not contrast_identifier:
-            return False
-
-        # Print accepted filename identifiers
-        self.logger.debug(f"Entered strain identifier: {strain_identifier}")
-        self.logger.debug(f"Entered imaging system identifier: {imaging_system_identifier}")
-        self.logger.debug(f"Entered contrast setting identifier: {contrast_identifier}")
-        self.logger.debug(f"Entered biological stain identifier: {biological_stain_identifier}")
-        self.logger.debug(f"Provided command line arguments and manually entered identifiers appear correct!")
-
-        self.strain_identifier = strain_identifier
-        self.imaging_system_identifier = imaging_system_identifier
-        self.contrast_identifier = contrast_identifier
-        self.biological_stain_identifier = biological_stain_identifier
->>>>>>> f0cf72cb
 
     # def get_manual_metadata_fields(self) -> bool:
     #
