--- conflicted
+++ resolved
@@ -11,33 +11,6 @@
     """
     Instrument abstract base class. All instruments should inherit from this class.
     """
-<<<<<<< HEAD
-
-    def __init__(self, instrument_path: str, collection_config: dict, instrument_config: dict):
-
-        self.instrument_path = instrument_path
-        self.collection_config = collection_config
-        self.instrument_config = instrument_config
-
-
-    @abstractmethod
-    def rename(
-            self,
-            dry_run: bool,
-    ):
-        raise NotImplemented
-
-    @classmethod
-    @abstractmethod
-    def prompt_config(cls) -> Iterable[Tuple[str, str]]:
-        """
-        Get the configuration key/prompt pairs for the instrument.
-
-        Returns:
-            An iterable of key/prompt pairs.
-        """
-        raise NotImplemented
-=======
 
     def __init__(self, root: str, collection_config: dict, instrument_config: dict):
         # Add the instrument file handler to the logger
@@ -51,5 +24,4 @@
 
         # Collection and instrument configuration
         self.collection_config = collection_config
-        self.instrument_config = instrument_config
->>>>>>> f0cf72cb
+        self.instrument_config = instrument_config