from typing import List

from marimba.platforms.instruments.base import Instrument


class Registry:
    """
    Registry of instrument name -> Instrument implementation class mappings. Supports adding mappings at runtime.
    """
<<<<<<< HEAD
    
    # Define the default instrument mappings here. These are the instruments that are supported out of the box.
    CLASS_MAP = {
        "ZAO": ZeissAxioObserver
    }
    
=======

    CLASS_MAP = {}

>>>>>>> f0cf72cb
    @staticmethod
    def get(name: str) -> Instrument:
        """
        Get the instrument class for the given name.

        Args:
            name: The name of the instrument.

        Returns:
            The instrument implementation class.
        """
        if name not in Registry.CLASS_MAP:
            raise ValueError(f"No instrument with name {name} found.")
        return Registry.CLASS_MAP[name]

    @staticmethod
    def add(name: str, instrument: Instrument):
        """
        Add a new instrument to the registry.

        Args:
            name: The name of the instrument.
            instrument: The instrument implementation class. Must be a subclass of Instrument.
        """
        if not isinstance(name, str):
            raise ValueError("Provided name must be a string.")
        if not issubclass(instrument, Instrument):
            raise ValueError("Provided class must be a subclass of Instrument.")
        Registry.CLASS_MAP[name] = instrument

    @staticmethod
    def get_names() -> List[str]:
        """
        Get the names of all instruments in the registry.

        Returns:
            A list of all instrument names.
        """
        return list(Registry.CLASS_MAP.keys())<|MERGE_RESOLUTION|>--- conflicted
+++ resolved
@@ -7,18 +7,9 @@
     """
     Registry of instrument name -> Instrument implementation class mappings. Supports adding mappings at runtime.
     """
-<<<<<<< HEAD
-    
-    # Define the default instrument mappings here. These are the instruments that are supported out of the box.
-    CLASS_MAP = {
-        "ZAO": ZeissAxioObserver
-    }
-    
-=======
 
     CLASS_MAP = {}
 
->>>>>>> f0cf72cb
     @staticmethod
     def get(name: str) -> Instrument:
         """
