#This file needs to process input csv nav data file(s) and match the extracted nav data to the given video or still imagery dataset at a deployment level. The matched data is then added to the exif data of the images (or video), and added to the ifdo

import logging
import os
import pathlib
import yaml
import pandas as pd
import glob
from datetime import datetime as dt
import subprocess

import typer
from rich import print
from rich.panel import Panel

def invert_map(my_map):
    return {v: k for k, v in my_map.items()}

def check_input_args(
    source_path: str,
    ifdo_path: str
):
    """
    Check the input arguments for the copy command.
    
    Args:
        source_path: The path to the directory where the files will be copied from.
        config_path: The path to the configuration file.
    """
    # Check if source_path is valid
    if not os.path.isdir(source_path):
        print(Panel(f"The source_path argument [bold]{source_path}[/bold] is not a valid directory path", title="Error", title_align="left", border_style="red"))
        raise typer.Exit()

    # Check if config_path is valid
    if not os.path.isfile(ifdo_path):
        print(Panel(f"The ifdo_path argument [bold]{ifdo_path}[/bold] is not a valid file", title="Error", title_align="left", border_style="red"))
        raise typer.Exit()

    # Check if config_path file has the correct extension
    if pathlib.Path(ifdo_path).suffix.lower() != ".ifdo":
        print(Panel(f'The ifdo_path argument [bold]{ifdo_path}[/bold] does not have the correct extension (".ifdo")', title="Error", title_align="left", border_style="red"))
        raise typer.Exit()


# TODO: Do we really need a straight copy method in MarImBA? The advantage is that we could include some arguments as default, like --archive etc...
def merge_metadata(
    source_path: str,
    ifdo_path: str,
    recursive: bool,
    overwrite: bool,
    dry_run: bool,
):
<<<<<<< HEAD
    check_input_args(source_path, ifdo_path)

    #load existing ifdo to get images and timestamps
    with open(ifdo_path) as file:
        try:
            ifdo_dict = yaml.safe_load(file)
        except yaml.YAMLError as exc:
            print(exc)

    #convert to pandas for merging with nav data 
    ifdo_df = pd.DataFrame.from_dict(ifdo_dict['image-set-items'], orient='index').reset_index()

    #load metadata config for mapping nav data
    with open('src/config/metadata.yml') as file:
        try:
            metadata_config = yaml.safe_load(file)
        except yaml.YAMLError as exc:
            print(exc)

    #load nav data
    for file in glob.iglob(f'{source_path}/*.CSV'):
        nav_df = pd.read_csv(file)
=======
    """
    Merge metadata for files in a directory.
    
    Args:
        source_path: The path to the directory where the files to be merged are located.
        config_path: The path to the configuration file.
        recursive: Whether to merge metadata recursively.
        overwrite: Whether to overwrite existing metadata files.
        dry_run: Whether to run the command without actually merging the metadata.
    """
    check_input_args(source_path, config_path)
>>>>>>> 11d1b386

    logging.info(f"Merging metadata from source directory: {source_path}")

    #rename datetime column from config for merge
    nav_df_renamed = nav_df.rename(
        columns = {
            metadata_config['ifdo-image-set-items']['image-datetime']:'image-datetime'
        }
    )

    #merge nav data into ifdo
    ifdo_df_merged = ifdo_df.merge(nav_df_renamed, on='image-datetime', how='left')

    #dropping duplicates in case there's not a 1-1 match. Could probably think of a more intelligent way to select from duplicates, or leave for user to make sure they provide cleaned data
    #alternatively may want to raise exception if there are duplicates
    ifdo_df_renamed = (
        ifdo_df_merged.iloc[ifdo_df_merged['index'].drop_duplicates().index]
        .rename(
            columns=invert_map(metadata_config['ifdo-image-set-items'])
        )
        .rename(
            columns=invert_map(metadata_config['additional-image-set-items']) #leaving non-ifdo fields as separate in case we want to handle them differently later
        )
    )

    #update image set items to include nav data
    ifdo_dict['image-set-items'] = ifdo_df_renamed.set_index('index').to_dict('index')


    #overwrite ifdo file with updated info
    with open(ifdo_path, 'w') as file:
        documents = yaml.dump(ifdo_dict, file)

    ################# generate exif config and add exif data to images ###############
    #write exif.config file from metadata config

    #needs tidying / refactoring - may want to consider defining data_types in metadata.yml
    #TODO: redo the way exif items get hex name, at the moment it will probably only handle 10 items as index rolls through values 0-9 
    conf_str = """%Image::ExifTool::UserDefined = (
    'Image::ExifTool::Exif::Main' => {"""

    for index, (k, v) in enumerate(metadata_config['ifdo-image-set-items'].items()):
        if k == 'image-datetime':
            data_type = 'string'
        else:
            data_type = 'rational64s'
        conf_str = conf_str + f"""
        0xd00{index} => {{
            Name => '{k}',
            Writable => '{data_type}',
            WriteGroup => 'IFD0'
        }},"""

    last_ifdo_index = index + 1
    for index, (k, v) in enumerate(metadata_config['additional-image-set-items'].items()):
        conf_str = conf_str + f"""
        0xd00{index+last_ifdo_index} => {{
            Name => '{k}',
            Writable => 'rational64s',
            WriteGroup => 'IFD0'
        }},"""

    conf_str = conf_str + """
      },
    );
    """

    with open('src/config/exif.config', 'w') as f:
        f.write(conf_str)

    #loop through images and generate command string for writing data to exif

    for img_file in glob.iglob(f'{source_path}*.JPG'):
        cmd = 'exiftool -config src/config/exif.config'
        img_name = img_file.split('\\')[-1]
        for k, v in ifdo_dict['image-set-items'][img_name].items():
            if k == 'image-datetime':
                cmd = cmd + " -EXIF:" + k + '="' + v + '"'
            else:    
                cmd = cmd + " -EXIF:" + k + "=" + str(v)

        cmd = cmd + " " + img_file
        subprocess.call(cmd)<|MERGE_RESOLUTION|>--- conflicted
+++ resolved
@@ -51,7 +51,17 @@
     overwrite: bool,
     dry_run: bool,
 ):
-<<<<<<< HEAD
+
+    """
+    Merge metadata for files in a directory.
+    
+    Args:
+        source_path: The path to the directory where the files to be merged are located.
+        config_path: The path to the configuration file.
+        recursive: Whether to merge metadata recursively.
+        overwrite: Whether to overwrite existing metadata files.
+        dry_run: Whether to run the command without actually merging the metadata.
+    """
     check_input_args(source_path, ifdo_path)
 
     #load existing ifdo to get images and timestamps
@@ -74,19 +84,7 @@
     #load nav data
     for file in glob.iglob(f'{source_path}/*.CSV'):
         nav_df = pd.read_csv(file)
-=======
-    """
-    Merge metadata for files in a directory.
-    
-    Args:
-        source_path: The path to the directory where the files to be merged are located.
-        config_path: The path to the configuration file.
-        recursive: Whether to merge metadata recursively.
-        overwrite: Whether to overwrite existing metadata files.
-        dry_run: Whether to run the command without actually merging the metadata.
-    """
-    check_input_args(source_path, config_path)
->>>>>>> 11d1b386
+
 
     logging.info(f"Merging metadata from source directory: {source_path}")
 
