"""
Marimba Core Dataset Wrapper Module.

This module provides various utilities and classes for handling image datasets in the Marimba project. It includes
functionality for managing datasets, creating and validating manifests, summarizing imagery collections, and applying
EXIF metadata.

Imports:
    - hashlib: Provides hash functions for generating hashes.
    - io: Core tools for working with streams.
    - json: JSON encoding and decoding library.
    - logging: Logging facility for Python.
    - collections.OrderedDict: Dictionary that remembers the order entries were added.
    - dataclasses.dataclass: A decorator for generating special methods.
    - datetime.timezone: Timezone information objects.
    - fractions.Fraction: Rational number arithmetic.
    - pathlib.Path: Object-oriented filesystem paths.
    - shutil: High-level file operations.
    - textwrap.dedent: Remove any common leading whitespace from every line.
    - typing: Type hints for function signatures and variables.
    - rich.progress: Utilities for creating progress bars.
    - marimba.core.utils.log: Utilities for logging.
    - marimba.core.utils.map: Utility for creating summary maps.
    - marimba.core.utils.rich: Utility for default columns in rich progress.
    - marimba.lib.image: Library for image processing.
    - marimba.lib.gps: Utility for GPS coordinate conversion.

Classes:
    - DatasetWrapper: A wrapper class for handling dataset directories.
"""

import hashlib
import os
from collections import OrderedDict
from collections.abc import Iterable
from math import isnan
from pathlib import Path
from shutil import copy2, copytree, ignore_patterns
from typing import Any

from rich.progress import Progress, SpinnerColumn, TaskID

from marimba.core.schemas.base import BaseMetadata
from marimba.core.utils.constants import Operation
from marimba.core.utils.log import LogMixin, get_file_handler
from marimba.core.utils.manifest import Manifest
from marimba.core.utils.map import make_summary_map
from marimba.core.utils.rich import get_default_columns
from marimba.core.utils.summary import ImagerySummary
from marimba.lib.decorators import multithreaded


class DatasetWrapper(LogMixin):
    """
    Dataset directory wrapper.
    """

    class InvalidStructureError(Exception):
        """
        Raised when the dataset directory structure is invalid.
        """

    class InvalidDatasetMappingError(Exception):
        """
        Raised when a path mapping dictionary is invalid.
        """

    class ManifestError(Exception):
        """
        Raised when the dataset is inconsistent with its manifest.
        """

    def __init__(
        self,
        root_dir: str | Path,
        version: str | None = "1.0",
        contact_name: str | None = None,
        contact_email: str | None = None,
        *,
        dry_run: bool = False,
    ) -> None:
        """
        Initialize a new instance of the class.

        This method sets up a new instance with the provided parameters, initializing internal attributes for file
        processing, version control, and contact information. It also sets up a dry-run mode for testing purposes
        without making actual changes.

        Args:
            root_dir (Union[str, Path]): The root directory where the files will be processed.
            version (Optional[str]): The version number. Defaults to "1.0".
            contact_name (Optional[str]): The name of the contact person. Defaults to None.
            contact_email (Optional[str]): The email address of the contact person. Defaults to None.
            dry_run (bool): If True, the method runs in dry-run mode without making any changes. Defaults to False.
        """
        self._root_dir = Path(root_dir)
        self._version = version
        self._contact_name = contact_name
        self._contact_email = contact_email
        self._dry_run = dry_run
        self._summary_name = "summary.md"

        if not dry_run:
            self._check_file_structure()
            self._setup_logging()

    @property
    def root_dir(self) -> Path:
        """
        The root directory.
        """
        return self._root_dir

    @property
    def data_dir(self) -> Path:
        """
        The path to the data directory.
        """
        return self._root_dir / "data"

    @property
    def summary_path(self) -> Path:
        """
        The path to the dataset summary.
        """
        return self._root_dir / self.summary_name

    @property
    def summary_name(self) -> str:
        """
        The name of the dataset summary file.
        """
        return self._summary_name

    @summary_name.setter
    def summary_name(self, filename: str) -> None:
        """
        Setter for the name of the dataset summary.

        Args:
            filename (str): The new filename for the summary.
        """
        if filename:
            self._summary_name = filename if filename.endswith(".summary.md") else f"{filename}.summary.md"
        else:
            self._summary_name = "summary.md"

    @property
    def manifest_path(self) -> Path:
        """
        The path to the dataset manifest.
        """
        return self._root_dir / "manifest.txt"

    @property
    def name(self) -> str:
        """
        The name of the dataset.
        """
        return self._root_dir.name

    @property
    def logs_dir(self) -> Path:
        """
        The path to the logs directory.
        """
        return self._root_dir / "logs"

    @property
    def log_path(self) -> Path:
        """
        The path to the dataset log file.
        """
        return self.logs_dir / "dataset.log"

    @property
    def pipelines_dir(self) -> Path:
        """
        The path to the pipelines directory.
        """
        return self._root_dir / "pipelines"

    @property
    def pipeline_logs_dir(self) -> Path:
        """
        The path to the pipeline logs directory.
        """
        return self.logs_dir / "pipelines"

    @property
    def version(self) -> str | None:
        """
        Version of the dataset.
        """
        return self._version

    @property
    def contact_name(self) -> str | None:
        """
        Full name of the contact person for the packaged dataset.
        """
        return self._contact_name

    @property
    def contact_email(self) -> str | None:
        """
        Email address of the contact person for the packaged dataset.
        """
        return self._contact_email

    @property
    def dry_run(self) -> bool:
        """
        Whether the dataset generation should run in dry-run mode.
        """
        return self._dry_run

    @dry_run.setter
    def dry_run(self, value: bool) -> None:
        """
        Set the dry-run mode for the dataset generation.
        """
        self._dry_run = value

    @classmethod
    def create(
        cls,
        root_dir: str | Path,
        version: str | None = "1.0",
        contact_name: str | None = None,
        contact_email: str | None = None,
        *,
        dry_run: bool = False,
    ) -> "DatasetWrapper":
        """
        Create a new dataset.

        This class method creates a new dataset structure based on the provided parameters. It sets up the necessary
        directory structure and returns a DatasetWrapper instance.

        Args:
            root_dir: The root directory where the dataset will be created.
            version: The version of the dataset. Defaults to '1.0'.
            contact_name: The name of the contact person for the dataset. Optional.
            contact_email: The email of the contact person for the dataset. Optional.
            dry_run: If True, simulates the creation without actually creating directories. Defaults to False.

        Returns:
            A DatasetWrapper instance representing the newly created dataset.

        Raises:
            - FileExistsError: If the root directory already exists and dry_run is False.
        """
        # Define the dataset directory structure
        root_dir = Path(root_dir)
        data_dir = root_dir / "data"
        logs_dir = root_dir / "logs"
        pipeline_logs_dir = logs_dir / "pipelines"

        # Create the file structure
        if not dry_run:
            root_dir.mkdir(parents=True)
            data_dir.mkdir()
            logs_dir.mkdir()
            pipeline_logs_dir.mkdir()

        return cls(root_dir, version=version, contact_name=contact_name, contact_email=contact_email, dry_run=dry_run)

    def _check_file_structure(self) -> None:
        """
        Check the file structure of the dataset.

        Parameters:
            self: the instance of the class

        Raises:
            InvalidStructureError: if any of the required directories do not exist or is not a directory
        """

        def check_dir_exists(path: Path) -> None:
            if not path.is_dir():
                raise DatasetWrapper.InvalidStructureError(f'"{path}" does not exist or is not a directory.')

        check_dir_exists(self.root_dir)
        check_dir_exists(self.data_dir)
        check_dir_exists(self.logs_dir)
        check_dir_exists(self.pipeline_logs_dir)

    def validate(self, dataset_name: str, progress: Progress | None = None, task: TaskID | None = None) -> None:
        """
        Validate the dataset. If the dataset is inconsistent with its manifest (if present), raise a ManifestError.

        Raises:
            DatasetWrapper.ManifestError: If the dataset is inconsistent with its manifest.
        """
        if self.manifest_path.exists():
            manifest = Manifest.load(self.manifest_path)
            if not manifest.validate(
                self.root_dir,
                exclude_paths=[self.manifest_path, self.log_path],
                progress=progress,
                task=task,
                logger=self.logger,
            ):
                raise DatasetWrapper.ManifestError(self.manifest_path)
            self.logger.debug(f'Packaged dataset "{dataset_name}" has been successfully validated against the manifest')

    def _setup_logging(self) -> None:
        """
        Set up logging. Create file handler for this instance that writes to `dataset.log`.
        """
        # Create a file handler for this instance
        self._file_handler = get_file_handler(self.logs_dir, "dataset", self._dry_run)

        # Add the file handler to the logger
        self.logger.addHandler(self._file_handler)

    def get_pipeline_data_dir(self, pipeline_name: str) -> Path:
        """
        Get the path to the data directory for the given pipeline.

        Args:
            pipeline_name: The name of the pipeline.

        Returns:
            The absolute path to the pipeline data directory.
        """
        return self.data_dir / pipeline_name

<<<<<<< HEAD
=======
    def _apply_ifdo_exif_tags(
        self,
        metadata_mapping: dict[Path, tuple[ImageData, dict[str, Any] | None]],
        max_workers: int | None = None,
    ) -> None:
        """
        Apply metadata from iFDO to the provided paths.

        Args:
            metadata_mapping: A dict mapping file paths to image data.
            max_workers: Maximum number of worker processes to use. If None, uses all available CPU cores.
        """

        @multithreaded(max_workers=max_workers)
        def process_file(
            self: DatasetWrapper,
            thread_num: str,
            item: tuple[Path, tuple[ImageData, dict[str, Any] | None]],
            progress: Progress | None = None,
            task: TaskID | None = None,
        ) -> None:
            path, (image_data, ancillary_data) = item
            if path.suffix.lower() in {".jpg", ".jpeg", ".png"}:
                self._process_image_file(path, image_data, ancillary_data, thread_num)

            if progress and task is not None:
                progress.advance(task)

        with Progress(SpinnerColumn(), *get_default_columns()) as progress:
            task = progress.add_task("[green]Applying iFDO metadata to files (4/11)", total=len(metadata_mapping))
            process_file(self, items=metadata_mapping.items(), progress=progress, task=task)  # type: ignore[call-arg]

    def _process_image_file(
        self,
        path: Path,
        image_data: ImageData,
        ancillary_data: dict[str, Any] | None,
        thread_num: str,
    ) -> None:
        try:
            exif_dict = piexif.load(str(path))
        except piexif.InvalidImageDataError as e:
            self.logger.warning(f"Failed to load EXIF metadata from {path}: {e}")
            return

        self._inject_datetime(image_data, exif_dict)
        self._inject_gps_coordinates(image_data, exif_dict)
        image_file = self._add_thumbnail(path, exif_dict)
        self._extract_image_properties(image_file, image_data)
        self._burn_in_exif_metadata(image_data, ancillary_data, exif_dict)

        try:
            exif_bytes = piexif.dump(exif_dict)
            piexif.insert(exif_bytes, str(path))
            self.logger.debug(f"Thread {thread_num} | Applied iFDO metadata to EXIF tags for image {path}")
        except piexif.InvalidImageDataError:
            self.logger.warning(f"Failed to write EXIF metadata to {path}")

    def _prepare_metadata(self, image_data: ImageData, ancillary_data: dict[str, Any] | None) -> dict[str, str]:
        metadata = {}

        if image_data.image_datetime is not None:
            dt = image_data.image_datetime
            metadata["CreateDate"] = dt.strftime("%Y:%m:%d %H:%M:%S")
            metadata["ModifyDate"] = dt.strftime("%Y:%m:%d %H:%M:%S")

        if image_data.image_latitude is not None and image_data.image_longitude is not None:
            metadata["GPSLatitude"] = image_data.image_latitude
            metadata["GPSLongitude"] = image_data.image_longitude
            metadata["GPSLatitudeRef"] = "N" if image_data.image_latitude > 0 else "S"
            metadata["GPSLongitudeRef"] = "E" if image_data.image_longitude > 0 else "W"

        image_data_dict = image_data.to_dict()
        user_comment_data = {"metadata": {"ifdo": image_data_dict, "ancillary": ancillary_data}}
        user_comment_json = json.dumps(user_comment_data)
        metadata["UserComment"] = user_comment_json

        return metadata

    @staticmethod
    def _inject_datetime(image_data: ImageData, exif_dict: dict[str, Any]) -> None:
        """
        Inject datetime information into EXIF metadata.

        Args:
            image_data: The image data containing datetime information.
            exif_dict: The EXIF metadata dictionary.
        """
        if image_data.image_datetime is not None:
            dt = image_data.image_datetime
            offset_str = None
            if dt.tzinfo is not None and dt.tzinfo.utcoffset(dt) is not None:
                dt = dt.astimezone(timezone.utc)
                offset_str = "+00:00"

            datetime_str = dt.strftime("%Y:%m:%d %H:%M:%S")
            subsec_str = str(dt.microsecond)

            ifd_0th = exif_dict["0th"]
            ifd_exif = exif_dict["Exif"]

            ifd_0th[piexif.ImageIFD.DateTime] = datetime_str
            ifd_exif[piexif.ExifIFD.DateTimeOriginal] = datetime_str
            ifd_exif[piexif.ExifIFD.SubSecTime] = subsec_str
            ifd_exif[piexif.ExifIFD.SubSecTimeOriginal] = subsec_str
            if offset_str is not None:
                ifd_exif[piexif.ExifIFD.OffsetTime] = offset_str
                ifd_exif[piexif.ExifIFD.OffsetTimeOriginal] = offset_str

    @staticmethod
    def _inject_gps_coordinates(image_data: ImageData, exif_dict: dict[str, Any]) -> None:
        """
        Inject GPS coordinates into EXIF metadata.

        Args:
            image_data: The image data containing GPS information.
            exif_dict: The EXIF metadata dictionary.
        """
        ifd_gps = exif_dict["GPS"]

        if image_data.image_latitude is not None:
            d_lat, m_lat, s_lat = convert_degrees_to_gps_coordinate(image_data.image_latitude)
            ifd_gps[piexif.GPSIFD.GPSLatitude] = ((d_lat, 1), (m_lat, 1), (s_lat, 1000))
            ifd_gps[piexif.GPSIFD.GPSLatitudeRef] = "N" if image_data.image_latitude > 0 else "S"
        if image_data.image_longitude is not None:
            d_lon, m_lon, s_lon = convert_degrees_to_gps_coordinate(image_data.image_longitude)
            ifd_gps[piexif.GPSIFD.GPSLongitude] = ((d_lon, 1), (m_lon, 1), (s_lon, 1000))
            ifd_gps[piexif.GPSIFD.GPSLongitudeRef] = "E" if image_data.image_longitude > 0 else "W"
        if image_data.image_altitude_meters is not None:
            altitude_fraction = Fraction(abs(float(image_data.image_altitude_meters))).limit_denominator()
            altitude_rational = (altitude_fraction.numerator, altitude_fraction.denominator)
            ifd_gps[piexif.GPSIFD.GPSAltitude] = altitude_rational
            ifd_gps[piexif.GPSIFD.GPSAltitudeRef] = 0 if image_data.image_altitude_meters >= 0 else 1

    @staticmethod
    def _add_thumbnail(path: Path, exif_dict: dict[str, Any]) -> Image.Image:
        """
        Add a thumbnail to the EXIF metadata.

        Args:
            path: The path to the image file.
            exif_dict: The EXIF metadata dictionary.
        """
        image_file = Image.open(path)

        # Create a copy for the thumbnail to avoid modifying original
        thumb = image_file.copy()

        # Set max dimension to 300px - aspect ratio will be maintained
        thumbnail_size = (300, 300)

        # Use LANCZOS resampling for better quality
        thumb.thumbnail(thumbnail_size, Image.Resampling.LANCZOS)

        # Convert to RGB if not already
        if thumb.mode != "RGB":
            thumb = thumb.convert("RGB")

        thumbnail_io = io.BytesIO()
        thumb.save(
            thumbnail_io,
            format="JPEG",
            quality=70,
            optimize=True,
            progressive=False,
        )

        exif_dict["thumbnail"] = thumbnail_io.getvalue()
        return image_file

    @staticmethod
    def _extract_image_properties(image_file: Image.Image, image_data: ImageData) -> None:
        """
        Extract image properties and update the image data.

        Args:
            image_file: The PIL Image object from which to extract properties.
            image_data: The ImageData object to update with extracted properties.
        """
        # Inject the image entropy and average image color into the iFDO
        image_data.image_entropy = image.get_shannon_entropy(image_file)
        image_data.image_average_color = image.get_average_image_color(image_file)

    @staticmethod
    def _burn_in_exif_metadata(
        image_data: ImageData,
        ancillary_data: dict[str, Any] | None,
        exif_dict: dict[str, Any],
    ) -> None:
        """
        Add a user comment with iFDO metadata to the EXIF metadata.

        Args:
            image_data: The image data to include in the user comment.
            ancillary_data: Any ancillary data to include in the user comment.
            exif_dict: The EXIF metadata dictionary.
        """
        image_data_dict = image_data.to_dict()
        user_comment_data = {"metadata": {"ifdo": image_data_dict, "ancillary": ancillary_data}}
        user_comment_json = json.dumps(user_comment_data)
        user_comment_bytes = user_comment_json.encode("utf-8")
        exif_dict["Exif"][piexif.ExifIFD.UserComment] = user_comment_bytes

>>>>>>> 0e6b6ae6
    def populate(
        self,
        dataset_name: str,
        dataset_mapping: dict[str, dict[Path, tuple[Path, list[BaseMetadata] | None, dict[str, Any] | None]]],
        project_pipelines_dir: Path,
        project_log_path: Path,
        pipeline_log_paths: Iterable[Path],
        operation: Operation = Operation.copy,
        zoom: int | None = None,
        max_workers: int | None = None,
    ) -> None:
        """

        Populate the dataset with files, metadata, and generate necessary artifacts.

        This function populates a dataset with files from multiple pipelines, processes metadata, generates dataset
        summary and map, copies pipeline files and logs, and creates a manifest. It handles various operations like
        copying or moving files and can generate a dataset map at a specified zoom l

        Args:
            dataset_name: The name of the dataset to be created.
<<<<<<< HEAD
            dataset_mapping: A dictionary mapping pipeline names to file information, including source and destination
                paths, metadata, and additional properties.
            project_pipelines_dir: A Path object pointing to the directory containing project pipeline files.
            project_log_path: A Path object pointing to the project log file.
            pipeline_log_paths: An iterable of Path objects pointing to individual pipeline log files.
            operation: An Operation enum specifying whether to copy or move files (default: Operation.copy).
            zoom: An optional integer specifying the zoom level for the dataset map generation (default: None).
=======
            dataset_mapping: A dictionary mapping pipeline names to output file paths and their corresponding input
              file paths, image data, and additional information.
            project_pipelines_dir: The path to the project pipelines directory.
            project_log_path: The path to the project log file.
            pipeline_log_paths: An iterable of paths to the pipeline log files.
            operation: The operation to perform on files (copy, move or link). Defaults to Operation.copy.
            zoom: The zoom level for generating the dataset map. Defaults to None.
            max_workers: Maximum number of worker processes to use. If None, uses all available CPU cores.
>>>>>>> 0e6b6ae6

        Raises:
            ValueError: If the dataset_mapping is empty or contains invalid entries.
            IOError: If there are issues reading from or writing to files or directories.
            MetadataError: If there are problems processing or generating metadata.
        """
        pipeline_label = "pipeline" if len(dataset_mapping) == 1 else "pipelines"
        self.logger.debug(f'Creating dataset "{dataset_name}" containing {len(dataset_mapping)} {pipeline_label}')

<<<<<<< HEAD
        self.check_dataset_mapping(dataset_mapping)
        dataset_items = self._populate_files(dataset_mapping, operation)
        self._process_files_with_metadata(dataset_mapping)
        self.generate_metadata(dataset_name, dataset_items)
        self.generate_dataset_summary(dataset_items)
        self._generate_dataset_map(dataset_items, zoom)
        self._copy_pipelines(project_pipelines_dir)
        self._copy_logs(project_log_path, pipeline_log_paths)
        self._generate_manifest(dataset_items)
=======
        self.check_dataset_mapping(dataset_mapping, max_workers)
        image_set_items = self._populate_files(dataset_mapping, operation, max_workers)
        self._apply_exif_metadata(dataset_mapping, max_workers)
        self.generate_ifdo(dataset_name, image_set_items, max_workers)
        # TODO @<cjackett>: Generate summary method currently does not use multithreading
        self.generate_dataset_summary(image_set_items)
        self._generate_dataset_map(image_set_items, zoom)
        self._copy_pipelines(project_pipelines_dir)
        self._copy_logs(project_log_path, pipeline_log_paths)
        self._generate_manifest(image_set_items, max_workers)
>>>>>>> 0e6b6ae6

    def _populate_files(
        self,
        dataset_mapping: dict[str, dict[Path, tuple[Path, list[BaseMetadata] | None, dict[str, Any] | None]]],
        operation: Operation,
<<<<<<< HEAD
    ) -> dict[str, list[BaseMetadata]]:
=======
        max_workers: int | None = None,
    ) -> dict[str, ImageData]:
>>>>>>> 0e6b6ae6
        """
        Copy or move files from the dataset mapping to the destination directory.

        Args:
            dataset_mapping: The dataset mapping containing source and destination paths.
            operation: The operation to perform (copy, move, link).
            max_workers: Maximum number of worker processes to use. If None, uses all available CPU cores.

        Returns:
            Dict[str, BaseMetadata]: A dictionary of dataset items for further processing.
        """

        @multithreaded(max_workers=max_workers)
        def process_file(
            self: DatasetWrapper,
            item: tuple[Path, tuple[Path, list[BaseMetadata] | None, dict[str, Any] | None]],
            thread_num: str,
            pipeline_name: str,
            operation: Operation,
            dataset_items: dict[str, list[BaseMetadata]],
            progress: Progress | None = None,
            tasks_by_pipeline_name: dict[str, Any] | None = None,
        ) -> None:
            src, (relative_dst, data_list, _) = item
            dst = self.get_pipeline_data_dir(pipeline_name) / relative_dst

            if data_list:
                dst_relative = dst.relative_to(self.data_dir)
                dataset_items[dst_relative.as_posix()] = data_list

            if not self.dry_run:
                dst.parent.mkdir(parents=True, exist_ok=True)
                if operation == Operation.copy:
                    copy2(src, dst)
                    self.logger.debug(f"Thread {thread_num} | Copying file {src.absolute()} -> {dst}")
                elif operation == Operation.move:
                    src.rename(dst)
                    self.logger.debug(f"Thread {thread_num} | Moving file {src.absolute()} -> {dst}")
                # TODO(@cjackett): We might need to check here that image files aren't linked to linked files in the
                #  import process because then EXIF writing might destructively change the original files
                elif operation == Operation.link:
                    os.link(src, dst)
                    self.logger.debug(f"Thread {thread_num} | Linking file {src.absolute()} -> {dst}")

            if progress and tasks_by_pipeline_name:
                progress.advance(tasks_by_pipeline_name[pipeline_name])

        dataset_items: dict[str, list[BaseMetadata]] = {}
        with Progress(SpinnerColumn(), *get_default_columns()) as progress:
            tasks_by_pipeline_name = {
                pipeline_name: progress.add_task(
                    f"[green]Populating data for {pipeline_name} pipeline (3/11)",
                    total=len(pipeline_data_mapping),
                )
                for pipeline_name, pipeline_data_mapping in dataset_mapping.items()
                if len(pipeline_data_mapping) > 0
            }

            for pipeline_name, pipeline_data_mapping in dataset_mapping.items():
                self.logger.debug(f"Populating data for {pipeline_name} pipeline")
                process_file(
                    self,
                    items=list(pipeline_data_mapping.items()),
                    pipeline_name=pipeline_name,
                    operation=operation,
                    dataset_items=dataset_items,
                    progress=progress,
                    tasks_by_pipeline_name=tasks_by_pipeline_name,
                )  # type: ignore[call-arg]

        return dataset_items

    def _process_files_with_metadata(
        self,
<<<<<<< HEAD
        dataset_mapping: dict[str, dict[Path, tuple[Path, list[BaseMetadata] | None, dict[str, Any] | None]]],
    ) -> None:
        """Process files with their associated metadata types."""
        # Group files by metadata type
        files_by_type: dict[type, dict[Path, tuple[list[BaseMetadata], dict[str, Any] | None]]] = {}
=======
        dataset_mapping: dict[str, dict[Path, tuple[Path, list[ImageData] | None, dict[str, Any] | None]]],
        max_workers: int | None = None,
    ) -> None:
        """
        Apply EXIF metadata to the images in the dataset.

        Args:
            dataset_mapping: The dataset mapping containing source and destination paths.
            max_workers: Maximum number of worker processes to use. If None, uses all available CPU cores.
        """
        metadata_mapping = {}
>>>>>>> 0e6b6ae6

        for pipeline_name, pipeline_data_mapping in dataset_mapping.items():
            for relative_dst, metadata_items, ancillary_data in pipeline_data_mapping.values():
                if not metadata_items:
                    continue

<<<<<<< HEAD
                dst = self.get_pipeline_data_dir(pipeline_name) / relative_dst

                # Group by the type of the first metadata item
                metadata_type = type(metadata_items[0])
                if metadata_type not in files_by_type:
                    files_by_type[metadata_type] = {}

                files_by_type[metadata_type][dst] = (metadata_items, ancillary_data)

        # Process files for each metadata type
        for metadata_type, files in files_by_type.items():
            metadata_type.process_files(
                dataset_mapping=files,
                dry_run=self.dry_run,
            )

    def _calculate_file_hash(self, file_path: Path) -> str:
        """Calculate SHA256 hash for a file."""
        file_hash = hashlib.sha256()
        with file_path.open("rb") as f:
            while True:
                chunk = f.read(4096)
                if not chunk:
                    break
                file_hash.update(chunk)
        return file_hash.hexdigest()

    def _update_metadata_hashes(
        self,
        file_path: str,
        metadata_items: list[BaseMetadata],
        progress: Progress | None = None,
        task: TaskID | None = None,
    ) -> None:
        """Update hash values for metadata items."""
        file_data_path = Path(self.data_dir) / file_path
        if file_data_path.is_file():
            file_hash = self._calculate_file_hash(file_data_path)
            for metadata_item in metadata_items:
                metadata_item.hash_sha256 = file_hash

        if progress and task is not None:
            progress.advance(task)

    @multithreaded()
    def _process_items_with_hashes(
        self,
        thread_num: str,  # noqa: ARG002
        item: tuple[str, list[BaseMetadata]],
        progress: Progress | None = None,
        task: TaskID | None = None,
    ) -> None:
        """Process items and calculate their hashes in parallel."""
        file_path, metadata_items = item
        self._update_metadata_hashes(file_path, metadata_items, progress, task)

    def _process_items(
        self,
        dataset_items: dict[str, list[BaseMetadata]],
        progress: Progress | None = None,
        task: TaskID | None = None,
    ) -> dict[str, list[BaseMetadata]]:
        """Process all items and return them sorted by path."""
        items = [
            (Path(self.data_dir) / file_path, metadata_items) for file_path, metadata_items in dataset_items.items()
        ]
        self._process_items_with_hashes(items=items, progress=progress, task=task)  # type: ignore[call-arg]
        return OrderedDict(sorted(dataset_items.items(), key=lambda item: item[0]))

    def _group_by_metadata_type(
        self,
        items: dict[str, list[BaseMetadata]],
    ) -> dict[type[BaseMetadata], dict[str, list[BaseMetadata]]]:
        """Group dataset items by their metadata type."""
        grouped_items: dict[type[BaseMetadata], dict[str, list[BaseMetadata]]] = {}

        for path, metadata_items in items.items():
            for metadata_item in metadata_items:
                metadata_type = type(metadata_item)
                if metadata_type not in grouped_items:
                    grouped_items[metadata_type] = {}
                if path not in grouped_items[metadata_type]:
                    grouped_items[metadata_type][path] = []
                grouped_items[metadata_type][path].append(metadata_item)

        return grouped_items

    def _create_metadata_files(
        self,
        dataset_name: str,
        grouped_items: dict[type[BaseMetadata], dict[str, list[BaseMetadata]]],
    ) -> None:
        """Create metadata files for each type."""
        for metadata_type, type_items in grouped_items.items():
            metadata_type.create_dataset_metadata(
                dataset_name=dataset_name,
                root_dir=self.root_dir,
                items=type_items,
                dry_run=self.dry_run,
            )

    def _log_metadata_summary(
        self,
        grouped_items: dict[type[BaseMetadata], dict[str, list[BaseMetadata]]],
    ) -> None:
        """Log a summary of the metadata generation."""
        type_counts = [f"{len(items)} {metadata_type.__name__}" for metadata_type, items in grouped_items.items()]
        self.logger.debug(
            f"Generated metadata files containing {', '.join(type_counts)} items",
        )
=======
        if not self.dry_run:
            self._apply_ifdo_exif_tags(metadata_mapping, max_workers)
        self.logger.debug(f"Applied iFDO EXIF tags to {len(metadata_mapping)} files")
>>>>>>> 0e6b6ae6

    def generate_metadata(
        self,
        dataset_name: str,
<<<<<<< HEAD
        dataset_items: dict[str, list[BaseMetadata]],
=======
        image_set_items: dict[str, ImageData],
        max_workers: int | None = None,
>>>>>>> 0e6b6ae6
        *,
        progress: bool = True,
    ) -> None:
        """
        Generate metadata for a dataset.

        This function processes a dataset, calculates file hashes, groups items by metadata type,
        and creates dataset metadata files. It can optionally display a progress bar during execution.

        Args:
<<<<<<< HEAD
            dataset_name: The name of the dataset.
            dataset_items: A dictionary mapping file paths to lists of BaseMetadata objects.
            progress: Whether to display a progress bar. Defaults to True.
=======
            dataset_name: A string representing the name of the dataset.
            image_set_items: A dictionary mapping image paths to ImageData objects containing metadata for each image.
            max_workers: Maximum number of worker processes to use. If None, uses all available CPU cores.
            progress: A boolean indicating whether to display a progress bar during execution. Defaults to True.
>>>>>>> 0e6b6ae6

        Raises:
            FileNotFoundError: If a file specified in dataset_items is not found in the data directory.
            PermissionError: If there are insufficient permissions to read files or write metadata.
            IOError: If there are issues reading files or writing metadata.
        """
<<<<<<< HEAD
=======

        @multithreaded(max_workers=max_workers)
        def hash_image(
            self: DatasetWrapper,
            thread_num: str,  # noqa: ARG001
            item: tuple[str, ImageData],
            progress: Progress | None = None,
            task: TaskID | None = None,
        ) -> None:
            image_path, image_data = item
            image_data_path = Path(self.data_dir) / image_path
            file_hash = hashlib.sha256()
            if image_data_path.is_file():
                with image_data_path.open("rb") as f:
                    while True:
                        chunk = f.read(4096)
                        if not chunk:
                            break
                        file_hash.update(chunk)
                for image_data_item in image_data:
                    image_data_item.image_hash_sha256 = file_hash.hexdigest()

            if progress and task is not None:
                progress.advance(task)

        def _process_items(
            image_set_items: dict[str, ImageData],
            progress: Progress | None = None,
            task: TaskID | None = None,
        ) -> (dict)[str, ImageData]:
            items = [
                (Path(self.data_dir) / image_path, image_data) for image_path, image_data in image_set_items.items()
            ]
            hash_image(self, items=items, progress=progress, task=task)  # type: ignore[call-arg]
            return OrderedDict(sorted(image_set_items.items(), key=lambda item: item[0]))

>>>>>>> 0e6b6ae6
        if progress:
            with Progress(SpinnerColumn(), *get_default_columns()) as progress_bar:
                total_tasks = len(dataset_items) + 1
                task = progress_bar.add_task("[green]Processing metadata (5/11)", total=total_tasks)

                processed_items = self._process_items(dataset_items, progress_bar, task)
                grouped_items = self._group_by_metadata_type(processed_items)

                progress_bar.update(task, description="[green]Writing metadata files (5/11)")
                self._create_metadata_files(dataset_name, grouped_items)
                progress_bar.advance(task)
        else:
            processed_items = self._process_items(dataset_items)
            grouped_items = self._group_by_metadata_type(processed_items)
            self._create_metadata_files(dataset_name, grouped_items)

        self._log_metadata_summary(grouped_items)

    def generate_dataset_summary(
        self,
        dataset_items: dict[str, list[BaseMetadata]],
        *,
        progress: bool = True,
    ) -> None:
        """
        Generate a summary of the dataset.

        Args:
            dataset_items: The dictionary of dataset items to summarize.
            progress: A flag to indicate whether to show a progress bar.
        """

        def generate_summary() -> None:
            summary = self.summarise(dataset_items)
            if not self.dry_run:
                self.summary_path.write_text(str(summary))
            self.logger.debug(f"Generated dataset summary at {self.summary_path}")

        if progress:
            with Progress(SpinnerColumn(), *get_default_columns()) as progress_bar:
                task = progress_bar.add_task("[green]Generating dataset summary (6/11)", total=1)
                generate_summary()
                progress_bar.advance(task)
        else:
            generate_summary()

    @staticmethod
    def _is_valid_coordinate(value: float | None, min_value: float, max_value: float) -> bool:
        """
        Validate if a coordinate is a valid real number within the given range.

        Args:
            value: The coordinate value to validate, which can be None or a float.
            min_value: The minimum acceptable value for the coordinate.
            max_value: The maximum acceptable value for the coordinate.

        Returns:
            bool: True if the value is within the specified range and is not NaN, otherwise False.
        """
        return value is not None and min_value <= value <= max_value and not isnan(value)

    def _validate_geolocations(self, lat: float | None, lon: float | None) -> bool:
        """
        Validate latitude and longitude values to ensure they are within acceptable ranges.

        Latitude must be within the range [-90, 90]. Longitude can either be within
        the range [-180, 180] or within [0, 360] to accommodate different dataset formats.

        Args:
            lat: Latitude value to validate.
            lon: Longitude value to validate.

        Returns:
            bool: True if both latitude and longitude are valid real numbers within their respective ranges, otherwise
            False.
        """
        valid_latitude = self._is_valid_coordinate(lat, -90.0, 90.0)
        valid_longitude = self._is_valid_coordinate(lon, -180.0, 180.0) or self._is_valid_coordinate(lon, 0.0, 360.0)
        return valid_latitude and valid_longitude

    def _generate_dataset_map(self, image_set_items: dict[str, list[BaseMetadata]], zoom: int | None = None) -> None:
        """
        Generate a summary of the dataset, including a map of geolocations if available.

        Args:
            image_set_items: The dictionary of image set items to summarize.
            zoom: Optional zoom level for the map.
        """
        with Progress(SpinnerColumn(), *get_default_columns()) as progress:
            task = progress.add_task("[green]Generating dataset map (7/11)", total=1)

            # Check for geolocations
            geolocations = [
                (image_data.latitude, image_data.longitude)
                for image_data_list in image_set_items.values()
                for image_data in image_data_list
                if self._validate_geolocations(image_data.latitude, image_data.longitude)
            ]
            if geolocations:
                summary_map = make_summary_map(geolocations, zoom=zoom)
                if summary_map is not None:
                    map_path = self.root_dir / "map.png"
                    if not self.dry_run:
                        summary_map.save(map_path)
                    coordinate_label = "spatial coordinate" if len(geolocations) == 1 else "spatial coordinates"
                    self.logger.debug(
                        f"Generated summary map containing {len(geolocations)} {coordinate_label} at {map_path}",
                    )
            progress.advance(task)

    def _copy_logs(self, project_log_path: Path, pipeline_log_paths: Iterable[Path]) -> None:
        """
        Copy project and pipeline log files to the appropriate directories.

        Args:
            project_log_path: The path to the project log file.
            pipeline_log_paths: The paths to the pipeline log files.
        """
        with Progress(SpinnerColumn(), *get_default_columns()) as progress:
            task = progress.add_task("[green]Copying logs (9/11)", total=1)
            if not self.dry_run:
                copy2(project_log_path, self.logs_dir)
                for pipeline_log_path in pipeline_log_paths:
                    copy2(pipeline_log_path, self.pipeline_logs_dir)
            self.logger.debug(f"Copied project logs to {self.logs_dir}")
            progress.advance(task)

    def _copy_pipelines(self, project_pipelines_dir: Path) -> None:
        """
        Copy project pipelines to the appropriate directory, ignoring unnecessary files.

        Args:
            project_pipelines_dir: The path to the project pipelines directory.
        """
        with Progress(SpinnerColumn(), *get_default_columns()) as progress:
            task = progress.add_task("[green]Copying pipelines (8/11)", total=1)
            if not self.dry_run:
                ignore = ignore_patterns(
                    ".git",
                    ".gitignore",
                    ".gitattributes",
                    "__pycache__",
                    "*.pyc",
                    ".DS_Store",
                    "*.log",
                )
                copytree(project_pipelines_dir, self.pipelines_dir, dirs_exist_ok=True, ignore=ignore)
            self.logger.debug(f"Copied project pipelines to {self.pipelines_dir}")
            progress.advance(task)

<<<<<<< HEAD
    def _generate_manifest(self, dataset_items: dict[str, list[BaseMetadata]]) -> None:
=======
    def _generate_manifest(
        self,
        image_set_items: dict[str, ImageData],
        max_workers: int | None = None,
    ) -> None:
>>>>>>> 0e6b6ae6
        """
        Generate and save the manifest for the dataset, excluding certain paths.

        The manifest provides a comprehensive list of files and their hashes for verification.
        """
        with Progress(SpinnerColumn(), *get_default_columns()) as progress:
            globbed_files = list(self.root_dir.glob("**/*"))
            task = progress.add_task("[green]Generating manifest (10/11)", total=len(globbed_files))
            manifest = Manifest.from_dir(
                self.root_dir,
                exclude_paths=[self.manifest_path, self.log_path],
                dataset_items=dataset_items,
                progress=progress,
                task=task,
                logger=self.logger,
                max_workers=max_workers,
            )
            if not self.dry_run:
                manifest.save(self.manifest_path)
            self.logger.debug(f"Generated manifest for {len(globbed_files)} files and paths at {self.manifest_path}")

    def summarise(self, dataset_items: dict[str, list[BaseMetadata]]) -> ImagerySummary:
        """
        Create an imagery summary for this dataset.

        Returns:
            An imagery summary.
        """
        return ImagerySummary.from_dataset(self, dataset_items)

    def check_dataset_mapping(
        self,
        dataset_mapping: dict[str, dict[Path, tuple[Path, list[Any] | None, dict[str, Any] | None]]],
        max_workers: int | None = None,
    ) -> None:
        """
        Verify that the given dataset mapping is valid.

        Args:
            dataset_mapping: A mapping from source paths to destination paths and metadata.
            max_workers: Maximum number of worker processes to use. If None, uses all available CPU cores.

        Raises:
            DatasetWrapper.InvalidDatasetMappingError: If the path mapping is invalid.
        """
        total_tasks = 0
        for pipeline_data_mapping in dataset_mapping.values():
            total_tasks += len(pipeline_data_mapping) * 4

        with Progress(SpinnerColumn(), *get_default_columns()) as progress:
            task = progress.add_task("[green]Checking dataset mapping (2/11)", total=total_tasks)

            for pipeline_data_mapping in dataset_mapping.values():
                self._verify_source_paths_exist(pipeline_data_mapping, progress, task, max_workers)
                self._verify_unique_source_resolutions(pipeline_data_mapping, progress, task, max_workers)
                self._verify_relative_destination_paths(pipeline_data_mapping, progress, task, max_workers)
                self._verify_no_destination_collisions(pipeline_data_mapping, progress, task, max_workers)

        self.logger.debug("Dataset mapping is valid")

    def _verify_source_paths_exist(
        self,
        pipeline_data_mapping: dict[Path, tuple[Path, list[Any] | None, dict[str, Any] | None]],
        progress: Progress,
        task: TaskID,
        max_workers: int | None = None,
    ) -> None:
        @multithreaded(max_workers=max_workers)
        def verify_path(
            self: DatasetWrapper,  # noqa: ARG001
            thread_num: str,  # noqa: ARG001
            item: Path,
            progress: Progress | None = None,
            task: TaskID | None = None,
        ) -> None:
            if not item.exists():
                raise DatasetWrapper.InvalidDatasetMappingError(f"Source path {item} does not exist")
            if progress and task is not None:
                progress.advance(task)

        verify_path(
            self,
            items=list(pipeline_data_mapping.keys()),
            progress=progress,
            task=task,
        )  # type: ignore[call-arg]

    def _verify_unique_source_resolutions(
        self,
        pipeline_data_mapping: dict[Path, tuple[Path, list[Any] | None, dict[str, Any] | None]],
        progress: Progress,
        task: TaskID,
        max_workers: int | None = None,
    ) -> None:
        reverse_src_resolution: dict[Path, Path] = {}

        @multithreaded(max_workers=max_workers)
        def verify_resolution(
            self: DatasetWrapper,  # noqa: ARG001
            thread_num: str,  # noqa: ARG001
            item: Path,
            reverse_src_resolution: dict[Path, Path],
            progress: Progress | None = None,
            task: TaskID | None = None,
        ) -> None:
            resolved = item.resolve().absolute()
            if resolved in reverse_src_resolution:
                raise DatasetWrapper.InvalidDatasetMappingError(
                    f"Source paths {item} and {reverse_src_resolution[resolved]} both resolve to {resolved}",
                )
            reverse_src_resolution[resolved] = item
            if progress and task is not None:
                progress.advance(task)

        verify_resolution(
            self,
            items=pipeline_data_mapping.keys(),
            reverse_src_resolution=reverse_src_resolution,
            progress=progress,
            task=task,
        )  # type: ignore[call-arg]

    def _verify_relative_destination_paths(
        self,
        pipeline_data_mapping: dict[Path, tuple[Path, list[Any] | None, dict[str, Any] | None]],
        progress: Progress,
        task: TaskID,
        max_workers: int | None = None,
    ) -> None:
        destinations = [dst for dst, _, _ in pipeline_data_mapping.values()]

        @multithreaded(max_workers=max_workers)
        def verify_destination_path(
            self: DatasetWrapper,  # noqa: ARG001
            thread_num: str,  # noqa: ARG001
            item: Path,
            progress: Progress | None = None,
            task: TaskID | None = None,
        ) -> None:
            if item.is_absolute():
                raise DatasetWrapper.InvalidDatasetMappingError(f"Destination path {item} must be relative")
            if progress and task is not None:
                progress.advance(task)

        verify_destination_path(
            self,
            items=destinations,
            progress=progress,
            task=task,
        )  # type: ignore[call-arg]

    def _verify_no_destination_collisions(
        self,
        pipeline_data_mapping: dict[Path, tuple[Path, list[Any] | None, dict[str, Any] | None]],
        progress: Progress,
        task: TaskID,
        max_workers: int | None = None,
    ) -> None:
        reverse_mapping: dict[Path, Path] = {
            dst.resolve(): src for src, (dst, _, _) in pipeline_data_mapping.items() if dst is not None
        }

        @multithreaded(max_workers=max_workers)
        def verify_no_collision(
            self: DatasetWrapper,  # noqa: ARG001
            thread_num: str,  # noqa: ARG001
            item: tuple[Path, Path],
            reverse_mapping: dict[Path, Path],
            progress: Progress | None = None,
            task: TaskID | None = None,
        ) -> None:
            (src, dst) = item
            if dst is not None:
                src_other = reverse_mapping.get(dst.resolve())
                if src_other is not None and src.resolve() != src_other.resolve():
                    raise DatasetWrapper.InvalidDatasetMappingError(
                        f"Resolved destination path {dst.resolve()} is the same for source paths {src} and {src_other}",
                    )
            if progress and task is not None:
                progress.advance(task)

        items = [(src, dst) for src, (dst, _, _) in pipeline_data_mapping.items()]

        verify_no_collision(
            self,
            items=items,
            reverse_mapping=reverse_mapping,
            progress=progress,
            task=task,
        )  # type: ignore[call-arg]<|MERGE_RESOLUTION|>--- conflicted
+++ resolved
@@ -18,6 +18,10 @@
     - shutil: High-level file operations.
     - textwrap.dedent: Remove any common leading whitespace from every line.
     - typing: Type hints for function signatures and variables.
+    - uuid: Generate unique identifiers.
+    - piexif: Library to insert and extract EXIF metadata from images.
+    - ifdo.models: Data models for images.
+    - PIL.Image: Python Imaging Library for opening, manipulating, and saving image files.
     - rich.progress: Utilities for creating progress bars.
     - marimba.core.utils.log: Utilities for logging.
     - marimba.core.utils.map: Utility for creating summary maps.
@@ -26,18 +30,27 @@
     - marimba.lib.gps: Utility for GPS coordinate conversion.
 
 Classes:
+    - ImagerySummary: A summary of an imagery collection.
+    - Manifest: A dataset manifest used to validate datasets for corruption or modification.
     - DatasetWrapper: A wrapper class for handling dataset directories.
 """
 
 import hashlib
+import io
+import json
 import os
 from collections import OrderedDict
 from collections.abc import Iterable
+from datetime import timezone
+from fractions import Fraction
 from math import isnan
 from pathlib import Path
 from shutil import copy2, copytree, ignore_patterns
 from typing import Any
 
+import piexif
+from ifdo.models import ImageData
+from PIL import Image
 from rich.progress import Progress, SpinnerColumn, TaskID
 
 from marimba.core.schemas.base import BaseMetadata
@@ -47,7 +60,9 @@
 from marimba.core.utils.map import make_summary_map
 from marimba.core.utils.rich import get_default_columns
 from marimba.core.utils.summary import ImagerySummary
+from marimba.lib import image
 from marimba.lib.decorators import multithreaded
+from marimba.lib.gps import convert_degrees_to_gps_coordinate
 
 
 class DatasetWrapper(LogMixin):
@@ -327,8 +342,6 @@
         """
         return self.data_dir / pipeline_name
 
-<<<<<<< HEAD
-=======
     def _apply_ifdo_exif_tags(
         self,
         metadata_mapping: dict[Path, tuple[ImageData, dict[str, Any] | None]],
@@ -532,7 +545,6 @@
         user_comment_bytes = user_comment_json.encode("utf-8")
         exif_dict["Exif"][piexif.ExifIFD.UserComment] = user_comment_bytes
 
->>>>>>> 0e6b6ae6
     def populate(
         self,
         dataset_name: str,
@@ -554,7 +566,6 @@
 
         Args:
             dataset_name: The name of the dataset to be created.
-<<<<<<< HEAD
             dataset_mapping: A dictionary mapping pipeline names to file information, including source and destination
                 paths, metadata, and additional properties.
             project_pipelines_dir: A Path object pointing to the directory containing project pipeline files.
@@ -562,16 +573,8 @@
             pipeline_log_paths: An iterable of Path objects pointing to individual pipeline log files.
             operation: An Operation enum specifying whether to copy or move files (default: Operation.copy).
             zoom: An optional integer specifying the zoom level for the dataset map generation (default: None).
-=======
-            dataset_mapping: A dictionary mapping pipeline names to output file paths and their corresponding input
-              file paths, image data, and additional information.
-            project_pipelines_dir: The path to the project pipelines directory.
-            project_log_path: The path to the project log file.
-            pipeline_log_paths: An iterable of paths to the pipeline log files.
-            operation: The operation to perform on files (copy, move or link). Defaults to Operation.copy.
-            zoom: The zoom level for generating the dataset map. Defaults to None.
             max_workers: Maximum number of worker processes to use. If None, uses all available CPU cores.
->>>>>>> 0e6b6ae6
+
 
         Raises:
             ValueError: If the dataset_mapping is empty or contains invalid entries.
@@ -581,39 +584,23 @@
         pipeline_label = "pipeline" if len(dataset_mapping) == 1 else "pipelines"
         self.logger.debug(f'Creating dataset "{dataset_name}" containing {len(dataset_mapping)} {pipeline_label}')
 
-<<<<<<< HEAD
-        self.check_dataset_mapping(dataset_mapping)
-        dataset_items = self._populate_files(dataset_mapping, operation)
-        self._process_files_with_metadata(dataset_mapping)
-        self.generate_metadata(dataset_name, dataset_items)
+        self.check_dataset_mapping(dataset_mapping, max_workers)
+        dataset_items = self._populate_files(dataset_mapping, operation, max_workers)
+        self._process_files_with_metadata(dataset_mapping, max_workers)
+        self.generate_metadata(dataset_name, dataset_items, max_workers)
         self.generate_dataset_summary(dataset_items)
+        # TODO @<cjackett>: Generate summary method currently does not use multithreading
         self._generate_dataset_map(dataset_items, zoom)
         self._copy_pipelines(project_pipelines_dir)
         self._copy_logs(project_log_path, pipeline_log_paths)
-        self._generate_manifest(dataset_items)
-=======
-        self.check_dataset_mapping(dataset_mapping, max_workers)
-        image_set_items = self._populate_files(dataset_mapping, operation, max_workers)
-        self._apply_exif_metadata(dataset_mapping, max_workers)
-        self.generate_ifdo(dataset_name, image_set_items, max_workers)
-        # TODO @<cjackett>: Generate summary method currently does not use multithreading
-        self.generate_dataset_summary(image_set_items)
-        self._generate_dataset_map(image_set_items, zoom)
-        self._copy_pipelines(project_pipelines_dir)
-        self._copy_logs(project_log_path, pipeline_log_paths)
-        self._generate_manifest(image_set_items, max_workers)
->>>>>>> 0e6b6ae6
+        self._generate_manifest(dataset_items, max_workers)
 
     def _populate_files(
         self,
         dataset_mapping: dict[str, dict[Path, tuple[Path, list[BaseMetadata] | None, dict[str, Any] | None]]],
         operation: Operation,
-<<<<<<< HEAD
+        max_workers: int | None = None,
     ) -> dict[str, list[BaseMetadata]]:
-=======
-        max_workers: int | None = None,
-    ) -> dict[str, ImageData]:
->>>>>>> 0e6b6ae6
         """
         Copy or move files from the dataset mapping to the destination directory.
 
@@ -688,32 +675,24 @@
 
     def _process_files_with_metadata(
         self,
-<<<<<<< HEAD
         dataset_mapping: dict[str, dict[Path, tuple[Path, list[BaseMetadata] | None, dict[str, Any] | None]]],
-    ) -> None:
-        """Process files with their associated metadata types."""
+        max_workers: int | None = None,
+    ) -> None:
+        """
+        Process files with their associated metadata types.
+
+        Args:
+            dataset_mapping: The dataset mapping containing source and destination paths.
+            max_workers: Maximum number of worker processes to use. If None, uses all available CPU cores.
+        """
         # Group files by metadata type
         files_by_type: dict[type, dict[Path, tuple[list[BaseMetadata], dict[str, Any] | None]]] = {}
-=======
-        dataset_mapping: dict[str, dict[Path, tuple[Path, list[ImageData] | None, dict[str, Any] | None]]],
-        max_workers: int | None = None,
-    ) -> None:
-        """
-        Apply EXIF metadata to the images in the dataset.
-
-        Args:
-            dataset_mapping: The dataset mapping containing source and destination paths.
-            max_workers: Maximum number of worker processes to use. If None, uses all available CPU cores.
-        """
-        metadata_mapping = {}
->>>>>>> 0e6b6ae6
 
         for pipeline_name, pipeline_data_mapping in dataset_mapping.items():
             for relative_dst, metadata_items, ancillary_data in pipeline_data_mapping.values():
                 if not metadata_items:
                     continue
 
-<<<<<<< HEAD
                 dst = self.get_pipeline_data_dir(pipeline_name) / relative_dst
 
                 # Group by the type of the first metadata item
@@ -727,6 +706,7 @@
         for metadata_type, files in files_by_type.items():
             metadata_type.process_files(
                 dataset_mapping=files,
+                max_workers=max_workers,
                 dry_run=self.dry_run,
             )
 
@@ -758,29 +738,31 @@
         if progress and task is not None:
             progress.advance(task)
 
-    @multithreaded()
-    def _process_items_with_hashes(
-        self,
-        thread_num: str,  # noqa: ARG002
-        item: tuple[str, list[BaseMetadata]],
-        progress: Progress | None = None,
-        task: TaskID | None = None,
-    ) -> None:
-        """Process items and calculate their hashes in parallel."""
-        file_path, metadata_items = item
-        self._update_metadata_hashes(file_path, metadata_items, progress, task)
-
     def _process_items(
         self,
         dataset_items: dict[str, list[BaseMetadata]],
         progress: Progress | None = None,
         task: TaskID | None = None,
+        max_workers: int | None = None,
     ) -> dict[str, list[BaseMetadata]]:
         """Process all items and return them sorted by path."""
+
+        @multithreaded(max_workers=max_workers)
+        def process_items_with_hashes(
+            self: DatasetWrapper,
+            thread_num: str,  # noqa: ARG001
+            item: tuple[str, list[BaseMetadata]],
+            progress: Progress | None = None,
+            task: TaskID | None = None,
+        ) -> None:
+            """Process items and calculate their hashes in parallel."""
+            file_path, metadata_items = item
+            self._update_metadata_hashes(file_path, metadata_items, progress, task)
+
         items = [
             (Path(self.data_dir) / file_path, metadata_items) for file_path, metadata_items in dataset_items.items()
         ]
-        self._process_items_with_hashes(items=items, progress=progress, task=task)  # type: ignore[call-arg]
+        process_items_with_hashes(self, items=items, progress=progress, task=task)  # type: ignore[call-arg]
         return OrderedDict(sorted(dataset_items.items(), key=lambda item: item[0]))
 
     def _group_by_metadata_type(
@@ -824,21 +806,12 @@
         self.logger.debug(
             f"Generated metadata files containing {', '.join(type_counts)} items",
         )
-=======
-        if not self.dry_run:
-            self._apply_ifdo_exif_tags(metadata_mapping, max_workers)
-        self.logger.debug(f"Applied iFDO EXIF tags to {len(metadata_mapping)} files")
->>>>>>> 0e6b6ae6
 
     def generate_metadata(
         self,
         dataset_name: str,
-<<<<<<< HEAD
         dataset_items: dict[str, list[BaseMetadata]],
-=======
-        image_set_items: dict[str, ImageData],
         max_workers: int | None = None,
->>>>>>> 0e6b6ae6
         *,
         progress: bool = True,
     ) -> None:
@@ -849,67 +822,22 @@
         and creates dataset metadata files. It can optionally display a progress bar during execution.
 
         Args:
-<<<<<<< HEAD
             dataset_name: The name of the dataset.
             dataset_items: A dictionary mapping file paths to lists of BaseMetadata objects.
             progress: Whether to display a progress bar. Defaults to True.
-=======
-            dataset_name: A string representing the name of the dataset.
-            image_set_items: A dictionary mapping image paths to ImageData objects containing metadata for each image.
             max_workers: Maximum number of worker processes to use. If None, uses all available CPU cores.
-            progress: A boolean indicating whether to display a progress bar during execution. Defaults to True.
->>>>>>> 0e6b6ae6
 
         Raises:
             FileNotFoundError: If a file specified in dataset_items is not found in the data directory.
             PermissionError: If there are insufficient permissions to read files or write metadata.
             IOError: If there are issues reading files or writing metadata.
         """
-<<<<<<< HEAD
-=======
-
-        @multithreaded(max_workers=max_workers)
-        def hash_image(
-            self: DatasetWrapper,
-            thread_num: str,  # noqa: ARG001
-            item: tuple[str, ImageData],
-            progress: Progress | None = None,
-            task: TaskID | None = None,
-        ) -> None:
-            image_path, image_data = item
-            image_data_path = Path(self.data_dir) / image_path
-            file_hash = hashlib.sha256()
-            if image_data_path.is_file():
-                with image_data_path.open("rb") as f:
-                    while True:
-                        chunk = f.read(4096)
-                        if not chunk:
-                            break
-                        file_hash.update(chunk)
-                for image_data_item in image_data:
-                    image_data_item.image_hash_sha256 = file_hash.hexdigest()
-
-            if progress and task is not None:
-                progress.advance(task)
-
-        def _process_items(
-            image_set_items: dict[str, ImageData],
-            progress: Progress | None = None,
-            task: TaskID | None = None,
-        ) -> (dict)[str, ImageData]:
-            items = [
-                (Path(self.data_dir) / image_path, image_data) for image_path, image_data in image_set_items.items()
-            ]
-            hash_image(self, items=items, progress=progress, task=task)  # type: ignore[call-arg]
-            return OrderedDict(sorted(image_set_items.items(), key=lambda item: item[0]))
-
->>>>>>> 0e6b6ae6
         if progress:
             with Progress(SpinnerColumn(), *get_default_columns()) as progress_bar:
                 total_tasks = len(dataset_items) + 1
                 task = progress_bar.add_task("[green]Processing metadata (5/11)", total=total_tasks)
 
-                processed_items = self._process_items(dataset_items, progress_bar, task)
+                processed_items = self._process_items(dataset_items, progress_bar, task, max_workers)
                 grouped_items = self._group_by_metadata_type(processed_items)
 
                 progress_bar.update(task, description="[green]Writing metadata files (5/11)")
@@ -1054,15 +982,11 @@
             self.logger.debug(f"Copied project pipelines to {self.pipelines_dir}")
             progress.advance(task)
 
-<<<<<<< HEAD
-    def _generate_manifest(self, dataset_items: dict[str, list[BaseMetadata]]) -> None:
-=======
     def _generate_manifest(
         self,
-        image_set_items: dict[str, ImageData],
+        dataset_items: dict[str, list[BaseMetadata]],
         max_workers: int | None = None,
     ) -> None:
->>>>>>> 0e6b6ae6
         """
         Generate and save the manifest for the dataset, excluding certain paths.
 
