--- conflicted
+++ resolved
@@ -79,16 +79,10 @@
         """
 
         # Loop through each deployment subdirectory in the instrument work directory
-<<<<<<< HEAD
+        # TODO: Implement new flexible deployment paths here
         for deployment in self.work_path.iterdir():
             if deployment.is_dir():
                 self.process_single_deployment(deployment, command_name, kwargs)
-=======
-        # TODO: Implement new flexible deployment paths here
-        for deployment in os.scandir(self.work_path):
-            if deployment.is_dir():
-                self.process_single_deployment(deployment.path, command_name, kwargs)
->>>>>>> 4191188e
 
     def process_single_deployment(self, deployment_path: Union[str, Path], command_name: str, kwargs: dict):
         """
@@ -117,37 +111,6 @@
             command = getattr(self, command_name)
             command(deployment_path, **kwargs)
 
-<<<<<<< HEAD
-    def catalog(self, deployment_path: str, dry_run: bool):
-        self.logger.warning(
-            f'There is no MarImBA [bold]catalog[/bold] command implemented for instrument [bold]{self.instrument_config.get("id")}[/bold]'
-        )
-
-    def metadata(self, deployment_path: str, dry_run: bool):
-        self.logger.warning(
-            f'There is no MarImBA [bold]metadata[/bold] command implemented for instrument [bold]{self.instrument_config.get("id")}[/bold]'
-        )
-
-    def package(self, deployment_path: str, dry_run: bool):
-        self.logger.warning(
-            f'There is no MarImBA [bold]package[/bold] command implemented for instrument [bold]{self.instrument_config.get("id")}[/bold]'
-        )
-
-    def process(self, deployment_path: str, dry_run: bool):
-        self.logger.warning(
-            f'There is no MarImBA [bold]process[/bold] command implemented for instrument [bold]{self.instrument_config.get("id")}[/bold]'
-        )
-
-    def rename(self, deployment_path: str, dry_run: bool):
-        self.logger.warning(
-            f'There is no MarImBA [bold]rename[/bold] command implemented for instrument [bold]{self.instrument_config.get("id")}[/bold]'
-        )
-
-    def report(self, deployment_path: str, dry_run: bool):
-        self.logger.warning(
-            f'There is no MarImBA [bold]report[/bold] command implemented for instrument [bold]{self.instrument_config.get("id")}[/bold]'
-        )
-=======
     def run_init_or_import(self, command_name, kwargs):
         command = getattr(self, command_name)
         command(**kwargs)
@@ -168,5 +131,4 @@
         self.logger.warning(f'There is no MarImBA [bold]rename[/bold] command implemented for instrument [bold]{self.instrument_config.get("id")}[/bold]')
 
     def run_report(self, deployment_path: str, dry_run: bool):
-        self.logger.warning(f'There is no MarImBA [bold]report[/bold] command implemented for instrument [bold]{self.instrument_config.get("id")}[/bold]')
->>>>>>> 4191188e
+        self.logger.warning(f'There is no MarImBA [bold]report[/bold] command implemented for instrument [bold]{self.instrument_config.get("id")}[/bold]')