"""
Marimba iFDO Metadata Implementation.

This module provides functionality for handling iFDO metadata, including creation, processing, and embedding of
metadata in image files. It implements the BaseMetadata interface for iFDO-specific metadata and offers methods
for creating dataset metadata and processing image files with EXIF data.

Imports:
    io: Provides tools for working with I/O operations
    json: Handles JSON data encoding and decoding
    datetime: Supplies classes for working with dates and times
    Fraction: Represents rational numbers with numerator and denominator
    Path: Offers object-oriented filesystem paths
    typing: Provides support for type hints
    uuid: Generates universally unique identifiers
    piexif: Handles reading and writing of EXIF data in images
    PIL: Python Imaging Library for opening, manipulating, and saving image files
    rich: Offers rich text and beautiful formatting in the terminal

Classes:
    iFDOMetadata: Implements the BaseMetadata interface for iFDO-specific metadata
"""

import io
import json
import logging
import uuid
from collections.abc import Callable
from datetime import datetime, timezone
from fractions import Fraction
from pathlib import Path
from typing import TYPE_CHECKING, Any, cast

import piexif
from PIL import Image
from rich.progress import Progress, SpinnerColumn, TaskID

from marimba.core.schemas.base import BaseMetadata
from marimba.core.utils.log import get_logger
from marimba.core.utils.metadata import yaml_saver
from marimba.core.utils.rich import get_default_columns
from marimba.lib import image
from marimba.lib.decorators import multithreaded
from marimba.lib.gps import convert_degrees_to_gps_coordinate

if TYPE_CHECKING:
<<<<<<< HEAD
    from ifdo.models import ImageData, ImageSetHeader
    from ifdo.models.ifdo import iFDO
else:
    from ifdo.models import ImageData, ImageSetHeader
    from ifdo.models.ifdo import iFDO
=======
    from ifdo import ImageData, ImageSetHeader, iFDO
else:
    from ifdo import ImageData, ImageSetHeader, iFDO
>>>>>>> e14aad1c


logger = get_logger(__name__)


class iFDOMetadata(BaseMetadata):  # noqa: N801
    """
    iFDO metadata implementation that adapts ImageData to the BaseMetadata interface.

    Supports both single ImageData (for still images) and list of ImageData (for videos
    with time-varying metadata) as per iFDO v2.1.0 specification.
    """

    DEFAULT_METADATA_NAME = "ifdo"

    def __init__(
        self,
        image_data: ImageData | list[ImageData],
    ) -> None:
        """Initialize with an ImageData instance or list of ImageData instances.

        Args:
            image_data: Single ImageData for still images, or list of ImageData for videos
                       with time-varying metadata per iFDO specification.
        """
        self._image_data = image_data
        self._metadata_name = self.DEFAULT_METADATA_NAME

    @property
    def image_data(self) -> ImageData | list[ImageData]:
        """Get the underlying ImageData instance(s)."""
        return self._image_data

    @property
    def is_video(self) -> bool:
        """Check if this metadata represents video data (list of ImageData)."""
        return isinstance(self._image_data, list)

    @property
    def primary_image_data(self) -> ImageData:
        """Get the primary ImageData instance (first for videos, single for images)."""
        if isinstance(self._image_data, list):
            return self._image_data[0]
        return self._image_data

    @property
    def datetime(self) -> datetime | None:
        """Get the date and time when the image was captured."""
        value = self.primary_image_data.image_datetime
        if value is None or isinstance(value, datetime):
            return value
        # If the value is not None and not a datetime, it's an error
        raise TypeError(f"Expected datetime or None, got {type(value)}")

    @property
    def latitude(self) -> float | None:
        """Get the geographic latitude in decimal degrees."""
        value = self.primary_image_data.image_latitude
        if value is None or isinstance(value, int | float):
            return cast(float | None, value)
        # If the value is not None and not a number, it's an error
        raise TypeError(f"Expected float or None, got {type(value)}")

    @property
    def longitude(self) -> float | None:
        """Get the geographic longitude in decimal degrees."""
        value = self.primary_image_data.image_longitude
        if value is None or isinstance(value, int | float):
            return cast(float | None, value)
        # If the value is not None and not a number, it's an error
        raise TypeError(f"Expected float or None, got {type(value)}")

    @property
    def altitude(self) -> float | None:
        """Get the altitude in meters."""
        value = self.primary_image_data.image_altitude_meters
        if value is None or isinstance(value, int | float):
            return cast(float | None, value)
        # If the value is not None and not a number, it's an error
        raise TypeError(f"Expected float or None, got {type(value)}")

    @property
    def context(self) -> str | None:
        """Get the contextual information about the image."""
        if self.primary_image_data.image_context is None:
            return None
        return cast(str, self.primary_image_data.image_context.name)

    @property
    def license(self) -> str | None:
        """Get the license information."""
        if self.primary_image_data.image_license is None:
            return None
        return cast(str, self.primary_image_data.image_license.name)

    @property
    def creators(self) -> list[str]:
        """Get the list of creator names."""
        if not self.primary_image_data.image_creators:
            return []
        return [cast(str, creator.name) for creator in self.primary_image_data.image_creators]

    @property
    def hash_sha256(self) -> str | None:
        """Get the SHA256 hash from the underlying ImageData."""
        value = self.primary_image_data.image_hash_sha256
        if value is None or isinstance(value, str):
            return value
        # If the value is not None and not str, it's an error
        raise TypeError(f"Expected str or None, got {type(value)}")

    @hash_sha256.setter
    def hash_sha256(self, value: str) -> None:
        """Set the SHA256 hash in the underlying ImageData."""
        self.primary_image_data.image_hash_sha256 = value

    @staticmethod
    def _is_video_file(filename: str) -> bool:
        """Check if a file is a video based on its extension."""
        video_extensions = {
            ".mp4",
            ".avi",
            ".mov",
            ".wmv",
            ".flv",
            ".webm",
            ".mkv",
            ".m4v",
            ".3gp",
            ".ogv",
            ".ts",
            ".mts",
            ".m2ts",
            ".vob",
            ".rm",
            ".rmvb",
            ".asf",
            ".dv",
            ".f4v",
            ".m1v",
            ".m2v",
            ".mpe",
            ".mpeg",
            ".mpg",
            ".mpv",
            ".qt",
            ".swf",
            ".viv",
            ".vivo",
            ".yuv",
        }
        return Path(filename).suffix.lower() in video_extensions

    @classmethod
    def _process_video_metadata(
        cls,
        ifdo_items: list["iFDOMetadata"],
        path: Path,
    ) -> list[ImageData]:
        """Process video metadata items into a list of ImageData."""
        image_data_list: list[ImageData] = []
        for item in ifdo_items:
            if item.is_video:
                # If the metadata is already a video (list), extend with all entries
                image_data_list.extend(item.image_data)
            else:
                # If single ImageData, add it to the list
                image_data_list.append(item.image_data)

        # Set image-set-local-path for subdirectory files
        if path.parent != Path():
            for img_data in image_data_list:
                img_data.image_set_local_path = str(path.parent)

        return image_data_list

    @classmethod
    def _process_image_metadata(
        cls,
        ifdo_items: list["iFDOMetadata"],
        path: Path,
    ) -> ImageData:
        """Process image metadata items into a single ImageData."""
        # Take the first iFDO metadata item
        item = ifdo_items[0]
        image_data = cast(ImageData, item.image_data[0] if item.is_video else item.image_data)

        # Set image-set-local-path for subdirectory files
        if path.parent != Path():
            image_data.image_set_local_path = str(path.parent)

        return image_data

    @classmethod
    def create_dataset_metadata(
        cls,
        dataset_name: str,
        root_dir: Path,
        items: dict[str, list["BaseMetadata"]],
        metadata_name: str | None = None,
        *,
        dry_run: bool = False,
        saver_overwrite: Callable[[Path, str, dict[str, Any]], None] | None = None,
    ) -> None:
        """Create an iFDO from the metadata items."""
        saver = yaml_saver if saver_overwrite is None else saver_overwrite

        # Convert BaseMetadata items to ImageData for iFDO
        # Use filename only as keys per iFDO standard instead of full paths
        image_set_items = {}
        for path_str, metadata_items in items.items():
            path = Path(path_str)
            filename = path.name
<<<<<<< HEAD

            # Check if this is a video file
            is_video = cls._is_video_file(filename)

            ifdo_items = [item for item in metadata_items if isinstance(item, iFDOMetadata)]
            if not ifdo_items:
                continue

            if is_video:
                image_data_list = cls._process_video_metadata(ifdo_items, path)
                if image_data_list:
                    image_set_items[filename] = image_data_list
            else:
                image_data = cls._process_image_metadata(ifdo_items, path)
                image_set_items[filename] = image_data
=======
            image_data_list = []
            for item in metadata_items:
                if isinstance(item, iFDOMetadata):
                    image_data = item.image_data
                    # Set the image-set-local-path to the directory path for files in subdirectories
                    if path.parent != Path():
                        image_data.image_set_local_path = str(path.parent)
                    image_data_list.append(image_data)
            if image_data_list:
                image_set_items[filename] = image_data_list
>>>>>>> e14aad1c

        ifdo = iFDO(
            image_set_header=ImageSetHeader(
                image_set_name=dataset_name,
                image_set_uuid=str(uuid.uuid4()),
                image_set_handle="",  # TODO @<cjackett>: Populate from distribution target URL
            ),
            image_set_items=image_set_items,
        )

        # If no metadata_name provided, use default
        if not metadata_name:
            output_name = cls.DEFAULT_METADATA_NAME
        # If metadata_name is provided but missing extension, add it
        else:
            output_name = metadata_name if metadata_name.endswith(".ifdo") else f"{metadata_name}.ifdo"

        if not dry_run:
            saver(root_dir, output_name, ifdo.model_dump(mode="json", by_alias=True, exclude_none=True))

    @classmethod
    def process_files(
        cls,
        dataset_mapping: dict[Path, tuple[list[BaseMetadata], dict[str, Any] | None]],
        max_workers: int | None = None,
        logger: logging.Logger | None = None,
        *,
        dry_run: bool = False,
    ) -> None:
        """Process dataset_mapping using metadata."""
        if dry_run:
            return

        # Use the provided logger if available, otherwise use the module logger
        log = logger or get_logger(__name__)

        @multithreaded(max_workers=max_workers)
        def process_file(
            cls: type[iFDOMetadata],
            thread_num: str,
            item: tuple[Path, tuple[list[BaseMetadata], dict[str, Any] | None]],
            logger: logging.Logger,
            progress: Progress | None = None,
            task: TaskID | None = None,
        ) -> None:
            file_path, (metadata_items, ancillary_data) = item

            # Formats with reliable EXIF support
            exif_supported_extensions = {
                # Standard formats with native EXIF support
                ".jpg",
                ".jpeg",
                ".tiff",
                ".tif",
                # Common RAW formats that support EXIF
                ".cr2",  # Canon
                ".cr3",  # Canon
                ".nef",  # Nikon
                ".arw",  # Sony
                ".dng",  # Adobe Digital Negative
                ".raf",  # Fujifilm
                ".orf",  # Olympus
                ".pef",  # Pentax
                ".rw2",  # Panasonic
            }

            file_extension = file_path.suffix.lower()

            try:
                # If it's an EXIF-supported file, process EXIF metadata
                if file_extension in exif_supported_extensions:
                    try:
                        exif_dict = piexif.load(str(file_path))
                    except piexif.InvalidImageDataError as e:
                        logger.warning(
                            f"Failed to load EXIF metadata from {file_path}: {e}",
                        )
                    else:
                        # Get the ImageData from the metadata items
                        ifdo_metadata_items = [item for item in metadata_items if isinstance(item, iFDOMetadata)]

                        if ifdo_metadata_items:
                            # Use the primary ImageData from the first iFDO metadata item
                            image_data = ifdo_metadata_items[0].primary_image_data

                            # Apply EXIF metadata
                            cls._inject_datetime(image_data, exif_dict)
                            cls._inject_identifiers(image_data, exif_dict)
                            cls._inject_gps_coordinates(image_data, exif_dict)
                            image_file = cls._add_thumbnail(file_path, exif_dict)
                            cls._extract_image_properties(image_file, image_data)
                            cls._embed_exif_metadata(
                                image_data,
                                ancillary_data,
                                exif_dict,
                            )

                            try:
                                exif_bytes = piexif.dump(exif_dict)
                                piexif.insert(exif_bytes, str(file_path))
                                logger.debug(
                                    f"Thread {thread_num} - Applied iFDO metadata to EXIF tags for image"
                                    f" {file_path}",
                                )
                            except piexif.InvalidImageDataError:
                                logger.warning(
                                    f"Failed to write EXIF metadata to {file_path}",
                                )
                else:
                    # For non-EXIF files (like videos), just log that we're skipping EXIF processing
                    logger.debug(
                        f"Thread {thread_num} - Skipping EXIF processing for non-supported file: {file_path}",
                    )

            finally:
                # Always increment the progress bar, regardless of file type or processing success
                if progress and task is not None:
                    progress.advance(task)

        with Progress(SpinnerColumn(), *get_default_columns()) as progress:
            task = progress.add_task("[green]Processing files with metadata (4/12)", total=len(dataset_mapping))
            process_file(cls, items=dataset_mapping.items(), progress=progress, task=task, logger=log)  # type: ignore[call-arg]

    @staticmethod
    def _inject_datetime(image_data: ImageData, exif_dict: dict[str, Any]) -> None:
        """
        Inject datetime information into EXIF metadata.

        Args:
            image_data: The image data containing datetime information.
            exif_dict: The EXIF metadata dictionary.
        """
        if image_data.image_datetime is not None:
            dt = image_data.image_datetime
            offset_str = None
            if dt.tzinfo is not None and dt.tzinfo.utcoffset(dt) is not None:
                dt = dt.astimezone(timezone.utc)
                offset_str = "+00:00"

            datetime_str = dt.strftime("%Y:%m:%d %H:%M:%S")
            subsec_str = str(dt.microsecond)

            ifd_0th = exif_dict["0th"]
            ifd_exif = exif_dict["Exif"]

            ifd_0th[piexif.ImageIFD.DateTime] = datetime_str
            ifd_exif[piexif.ExifIFD.DateTimeOriginal] = datetime_str
            ifd_exif[piexif.ExifIFD.SubSecTime] = subsec_str
            ifd_exif[piexif.ExifIFD.SubSecTimeOriginal] = subsec_str
            if offset_str is not None:
                ifd_exif[piexif.ExifIFD.OffsetTime] = offset_str
                ifd_exif[piexif.ExifIFD.OffsetTimeOriginal] = offset_str

    @staticmethod
    def _inject_identifiers(image_data: ImageData, exif_dict: dict[str, Any]) -> None:
        """
        Inject identifier information into EXIF metadata.

        Args:
            image_data: The image data containing identifier information.
            exif_dict: The EXIF metadata dictionary.
        """
        if image_data.image_uuid:
            exif_dict["Exif"][piexif.ExifIFD.ImageUniqueID] = str(image_data.image_uuid)

    @staticmethod
    def _inject_gps_coordinates(
        image_data: ImageData,
        exif_dict: dict[str, Any],
    ) -> None:
        """
        Inject GPS coordinates into EXIF metadata.

        Args:
            image_data: The image data containing GPS information.
            exif_dict: The EXIF metadata dictionary.
        """
        ifd_gps = exif_dict["GPS"]

        if image_data.image_latitude is not None:
            d_lat, m_lat, s_lat = convert_degrees_to_gps_coordinate(
                image_data.image_latitude,
            )
            ifd_gps[piexif.GPSIFD.GPSLatitude] = ((d_lat, 1), (m_lat, 1), (s_lat, 1000))
            ifd_gps[piexif.GPSIFD.GPSLatitudeRef] = "N" if image_data.image_latitude > 0 else "S"
        if image_data.image_longitude is not None:
            d_lon, m_lon, s_lon = convert_degrees_to_gps_coordinate(
                image_data.image_longitude,
            )
            ifd_gps[piexif.GPSIFD.GPSLongitude] = (
                (d_lon, 1),
                (m_lon, 1),
                (s_lon, 1000),
            )
            ifd_gps[piexif.GPSIFD.GPSLongitudeRef] = "E" if image_data.image_longitude > 0 else "W"
        if image_data.image_altitude_meters is not None:
            altitude_fraction = Fraction(
                abs(float(image_data.image_altitude_meters)),
            ).limit_denominator()
            altitude_rational = (
                altitude_fraction.numerator,
                altitude_fraction.denominator,
            )
            ifd_gps[piexif.GPSIFD.GPSAltitude] = altitude_rational
            ifd_gps[piexif.GPSIFD.GPSAltitudeRef] = 0 if image_data.image_altitude_meters >= 0 else 1

    @staticmethod
    def _add_thumbnail(path: Path, exif_dict: dict[str, Any]) -> Image.Image:
        """
        Add a thumbnail to the EXIF metadata.

        Args:
            path: The path to the image file.
            exif_dict: The EXIF metadata dictionary.
        """
        try:
            image_file = Image.open(path)
        except OSError as err:
            raise ValueError(f"Unable to open image: {err}") from err
        else:
            # Create a copy for the thumbnail to avoid modifying original
            thumb = image_file.copy()

            # Set max dimension to 240px - aspect ratio will be maintained
            thumbnail_size = (240, 240)

            # Use LANCZOS resampling for better quality
            thumb.thumbnail(thumbnail_size, Image.Resampling.LANCZOS)

            # Convert to RGB if not already
            if thumb.mode != "RGB":
                thumb = thumb.convert("RGB")

            thumbnail_io = io.BytesIO()
            thumb.save(
                thumbnail_io,
                format="JPEG",
                quality=90,
                optimize=True,
                progressive=False,
            )

            exif_dict["thumbnail"] = thumbnail_io.getvalue()
            return image_file

    @staticmethod
    def _extract_image_properties(
        image_file: Image.Image,
        image_data: ImageData,
    ) -> None:
        """
        Extract image properties and update the image data.

        Args:
            image_file: The PIL Image object from which to extract properties.
            image_data: The ImageData object to update with extracted properties.
        """
        # Inject the image entropy and average image color into the iFDO
        image_data.image_entropy = image.get_shannon_entropy(image_file)
        image_data.image_average_color = image.get_average_image_color(image_file)

    @staticmethod
    def _embed_exif_metadata(
        image_data: ImageData,
        ancillary_data: dict[str, Any] | None,
        exif_dict: dict[str, Any],
    ) -> None:
        """
        Add a user comment with iFDO metadata to the EXIF metadata.

        Args:
            image_data: The image data to include in the user comment.
            ancillary_data: Any ancillary data to include in the user comment.
            exif_dict: The EXIF metadata dictionary.
        """
        image_data_dict = image_data.model_dump(mode="json", by_alias=True, exclude_none=True)
        user_comment_data = {
            "metadata": {"ifdo": image_data_dict, "ancillary": ancillary_data},
        }
        user_comment_json = json.dumps(user_comment_data)
        ascii_encoding = b"ASCII\x00\x00\x00"
        user_comment_bytes = ascii_encoding + user_comment_json.encode("ascii")
        exif_dict["Exif"][piexif.ExifIFD.UserComment] = user_comment_bytes<|MERGE_RESOLUTION|>--- conflicted
+++ resolved
@@ -44,17 +44,11 @@
 from marimba.lib.gps import convert_degrees_to_gps_coordinate
 
 if TYPE_CHECKING:
-<<<<<<< HEAD
-    from ifdo.models import ImageData, ImageSetHeader
+    from ifdo import ImageData, ImageSetHeader
     from ifdo.models.ifdo import iFDO
 else:
-    from ifdo.models import ImageData, ImageSetHeader
+    from ifdo import ImageData, ImageSetHeader
     from ifdo.models.ifdo import iFDO
-=======
-    from ifdo import ImageData, ImageSetHeader, iFDO
-else:
-    from ifdo import ImageData, ImageSetHeader, iFDO
->>>>>>> e14aad1c
 
 
 logger = get_logger(__name__)
@@ -268,7 +262,6 @@
         for path_str, metadata_items in items.items():
             path = Path(path_str)
             filename = path.name
-<<<<<<< HEAD
 
             # Check if this is a video file
             is_video = cls._is_video_file(filename)
@@ -282,20 +275,17 @@
                 if image_data_list:
                     image_set_items[filename] = image_data_list
             else:
-                image_data = cls._process_image_metadata(ifdo_items, path)
-                image_set_items[filename] = image_data
-=======
-            image_data_list = []
-            for item in metadata_items:
-                if isinstance(item, iFDOMetadata):
-                    image_data = item.image_data
-                    # Set the image-set-local-path to the directory path for files in subdirectories
-                    if path.parent != Path():
-                        image_data.image_set_local_path = str(path.parent)
-                    image_data_list.append(image_data)
-            if image_data_list:
-                image_set_items[filename] = image_data_list
->>>>>>> e14aad1c
+                image_data_list = []
+                for item in metadata_items:
+                    if isinstance(item, iFDOMetadata):
+                        image_data = item.image_data
+                        # Set the image-set-local-path to the directory path for files in subdirectories
+                        if path.parent != Path():
+                            image_data.image_set_local_path = str(path.parent)
+                        image_data_list.append(image_data)
+
+                if image_data_list:
+                    image_set_items[filename] = image_data_list
 
         ifdo = iFDO(
             image_set_header=ImageSetHeader(
