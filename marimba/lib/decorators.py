"""
Marimba Standard Library Decorators.

This module provides a decorator for easily processing items in a multithreaded manner,
as well as supporting type definitions and common imports.

Imports:
    - logging: Logging utilities for recording errors and other events.
    - concurrent.futures.ThreadPoolExecutor: A thread pool executor for concurrent processing.
    - concurrent.futures.as_completed: A function to iterate over completed futures.
    - functools.wraps: A decorator to preserve metadata of wrapped functions.
    - typing.Any: A type hint indicating any type is accepted.
    - typing.Callable: A type hint for callable objects such as functions.
    - typing.Iterable: A type hint for objects that can be iterated over.

Functions:
    - multithreaded: A decorator to process items in a multithreaded manner.
"""

import logging
import math
from collections.abc import Callable, Iterable, Sized
from concurrent.futures import ThreadPoolExecutor, as_completed
from functools import wraps
from typing import Any, TypeVar, cast

from marimba.core.utils.log import get_logger

# Define a generic type variable
T = TypeVar("T", bound=Callable[..., Any])


def multithreaded(max_workers: int | None = None) -> Callable[[T], T]:
    """
    Multithreaded method decorator.

    Args:
        max_workers: Maximum number of worker threads to use. Defaults to None (uses ThreadPoolExecutor default).

    Returns:
        The decorated function.
    """

    def decorator(func: T) -> T:
        @wraps(func)
        def wrapper(
            self: Any,  # noqa: ANN401
            *args: Any,  # noqa: ANN401
            items: Iterable[Any],
<<<<<<< HEAD
=======
            logger: logging.Logger | None = None,
>>>>>>> f52d65d7
            **kwargs: Any,  # noqa: ANN401
        ) -> list[Any]:
            if not isinstance(items, Sized):
                raise TypeError("items must be a Sized iterable")

            # Use the provided logger if available, otherwise use the module logger
            log = logger or get_logger(__name__)

            results = []
            with ThreadPoolExecutor(max_workers=max_workers) as executor:
                futures = {
                    executor.submit(
                        func,
                        self,
                        *args,
                        item=item,
                        thread_num=f"{i:0{math.ceil(math.log10(len(items) + 1))}}",
                        logger=log,
                        **kwargs,
                    ): item
                    for i, item in enumerate(items)
                }
                for future in as_completed(futures):
                    item = futures[future]
                    try:
                        result = future.result()
                        results.append(result)
                    except Exception as e:
                        log.exception(f"Error processing {item}: {e}")
            return results

        return cast(T, wrapper)

    return decorator<|MERGE_RESOLUTION|>--- conflicted
+++ resolved
@@ -47,10 +47,7 @@
             self: Any,  # noqa: ANN401
             *args: Any,  # noqa: ANN401
             items: Iterable[Any],
-<<<<<<< HEAD
-=======
-            logger: logging.Logger | None = None,
->>>>>>> f52d65d7
+           logger: logging.Logger | None = None,
             **kwargs: Any,  # noqa: ANN401
         ) -> list[Any]:
             if not isinstance(items, Sized):
