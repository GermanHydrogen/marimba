"""
Marimba Standard Library Concurrency.

This module provides parallelised functionality for tasks like generating thumbnails from a list of images or videos
using multithreading.

Imports:
    Path: Represents file system paths
    Lock: Provides thread synchronization
    List, Optional: Type hints for function parameters
    multithreaded: Decorator for multithreaded execution
    generate_thumbnail: Function to create a thumbnail from an image

Functions:
    multithreaded_generate_image_thumbnails: Generates thumbnails for multiple images concurrently.
    multithreaded_generate_video_thumbnails: Generates thumbnails for multiple videos concurrently.
"""

import logging
from pathlib import Path
from threading import Lock

from marimba.core.pipeline import BasePipeline
from marimba.core.utils.paths import format_path_for_logging
from marimba.lib.decorators import multithreaded
from marimba.lib.image import generate_image_thumbnail
from marimba.lib.video import generate_video_thumbnails


def multithreaded_generate_image_thumbnails(
    self: BasePipeline,
    image_list: list[Path],
    output_directory: Path,
    logger: logging.Logger | None = None,
    max_workers: int | None = None,
) -> list[Path]:
    """
    Generate thumbnails for a list of images using multiple threads.

    This function creates thumbnails for a given list of images using parallel processing. It utilizes a multithreaded
    approach to improve performance when dealing with large numbers of images. The generated thumbnails are saved in
    the specified output directory.

    Args:
        self (BasePipeline): The instance of the BasePipeline class.
        image_list (list[Path]): A list of Path objects representing the images to generate thumbnails for.
        output_directory (Path): The directory where the generated thumbnails will be saved.
        logger (logging.Logger | None): Logger instance to use for logging. If not provided, the default logger will be
            used. Defaults to None.
        max_workers (int | None, optional): The maximum number of worker threads to use for generating thumbnails.
            If None, the number of worker threads will be determined automatically. Defaults to None.

    Returns:
        list[Path]: A sorted list of Path objects representing the paths to the generated thumbnails.

    Raises:
        OSError: If there's an error creating the output directory or writing the thumbnail files.
        ValueError: If an invalid image file is provided in the image_list.
    """
    video_thumbnail_list = []
    list_lock = Lock()
    output_directory.mkdir(exist_ok=True)

    @multithreaded(max_workers=max_workers)
    def generate_thumbnail_task(
        self: BasePipeline,
        thread_num: str,
        item: Path,
<<<<<<< HEAD
=======
        logger: logging.Logger | None = None,
>>>>>>> f52d65d7
    ) -> None:
        thumbnail_path = generate_image_thumbnail(item, output_directory)
        if logger:
            logger.debug(
                f"Thread {thread_num} - Generated thumbnail for image "
                f"{format_path_for_logging(item, Path(self._root_path).parents[2])}",
            )
        if thumbnail_path:
            with list_lock:
                video_thumbnail_list.append(thumbnail_path)

    generate_thumbnail_task(self, items=image_list, logger=logger)  # type: ignore[call-arg]

    return video_thumbnail_list


def multithreaded_generate_video_thumbnails(
    self: BasePipeline,
    video_list: list[Path],
    output_base_directory: Path,
    interval: int = 10,
    suffix: str = "_THUMB",
    logger: logging.Logger | None = None,
    max_workers: int | None = None,
    *,
    overwrite: bool = False,
) -> list[tuple[Path, list[Path]]]:
    """
    Generate thumbnails for multiple videos using multithreading.

    This function processes a list of video files, creating thumbnails at specified intervals for each video. It
    utilizes multithreading to improve performance when handling multiple videos concurrently. The generated thumbnails
    are saved in the specified output directory, with each video's thumbnails placed in a subdirectory named after the
    video file.

    Args:
        self: The BasePipeline instance.
        video_list: A list of Path objects representing the input video files.
        output_base_directory: A Path object specifying the base directory to save the generated thumbnails.
        interval: An integer representing the interval (in seconds) at which thumbnails will be generated. Default is
         10.
        suffix: A string to be appended to the filename of each generated thumbnail. Default is "_THUMB".
        logger (logging.Logger | None): Logger instance to use for logging. If not provided, the default logger will be
            used. Defaults to None.
        max_workers: Optional integer specifying the maximum number of worker threads. If None, uses the default value.
        overwrite: A boolean indicating whether to overwrite existing thumbnails. Default is False.

    Returns:
        A list of tuples, where each tuple contains a Path object representing the video file and a list of Path objects
        representing the generated thumbnail paths for that video.

    Raises:
        OSError: If there are issues creating directories or accessing video files.
        ValueError: If invalid arguments are provided (e.g., negative interval).
        RuntimeError: If thumbnail generation fails for any reason.
    """
    thumbnail_path_list: list[tuple[Path, list[Path]]] = []
    list_lock = Lock()

    @multithreaded(max_workers=max_workers)
    def generate_thumbnail_task(
        self: BasePipeline,
        thread_num: str,
        item: Path,
<<<<<<< HEAD
=======
        logger: logging.Logger | None = None,
>>>>>>> f52d65d7
    ) -> None:
        output_thumbnails_directory = output_base_directory / item.stem
        output_thumbnails_directory.mkdir(parents=True, exist_ok=True)
        video_path, thumbnail_paths = generate_video_thumbnails(
            item,
            output_thumbnails_directory,
            interval,
            suffix,
            overwrite=overwrite,
        )
        if logger:
            logger.debug(
                f"Thread {thread_num} - Generated thumbnails for video "
                f"{format_path_for_logging(item, Path(self._root_path).parents[2])}",
            )
        if video_path and thumbnail_paths:
            with list_lock:
                thumbnail_path_list.append((video_path, thumbnail_paths))

    generate_thumbnail_task(self, items=video_list, logger=logger)  # type: ignore[call-arg]

    return thumbnail_path_list<|MERGE_RESOLUTION|>--- conflicted
+++ resolved
@@ -66,10 +66,7 @@
         self: BasePipeline,
         thread_num: str,
         item: Path,
-<<<<<<< HEAD
-=======
         logger: logging.Logger | None = None,
->>>>>>> f52d65d7
     ) -> None:
         thumbnail_path = generate_image_thumbnail(item, output_directory)
         if logger:
@@ -134,10 +131,7 @@
         self: BasePipeline,
         thread_num: str,
         item: Path,
-<<<<<<< HEAD
-=======
         logger: logging.Logger | None = None,
->>>>>>> f52d65d7
     ) -> None:
         output_thumbnails_directory = output_base_directory / item.stem
         output_thumbnails_directory.mkdir(parents=True, exist_ok=True)
