--- conflicted
+++ resolved
@@ -128,20 +128,9 @@
 
 @marimba.command()
 def rename(
-<<<<<<< HEAD
         collection_path: str = typer.Option(".", help="Path to MarImBA collection."),
         instrument_id: str = typer.Option(None, help="MarImBA instrument ID."),
         dry_run: bool = typer.Option(False, help="Execute the command and print logging to the terminal, but do not change any files."),
-=======
-    source_path: str = typer.Argument(..., help="Source path to rename files."),
-    config_path: str = typer.Argument(
-        None, help="Optional path to minimal survey/deployment config file. Source directory will be searched for valid config file if not provided."
-    ),
-    destination_path: str = typer.Option(None, help="Destination path to output files."),
-    recursive: bool = typer.Option(True, help="Recursively process entire directory structure."),
-    overwrite: bool = typer.Option(False, help="Overwrite output files if they contain the same filename."),
-    dry_run: bool = typer.Option(False, help="Execute the command and print logging to the terminal, but do not change any files."),
->>>>>>> f0cf72cb
 ):
     """
     Rename files and construct based on the instrument class specification.
