--- conflicted
+++ resolved
@@ -14,13 +14,8 @@
 rich = "^13.3.1"
 PyYAML = "^6.0"
 pandas = "^2.2.2"
-<<<<<<< HEAD
 ifdo = "^1.2.4"
 pillow = "^11.1.0"
-=======
-ifdo = "^1.2.2"
-pillow = "^10.3.0"
->>>>>>> 0e6b6ae6
 opencv-python = "^4.7.0.72"
 gitpython = "^3.1.44"
 boto3 = "^1.35.93"
